//   Copyright 2018 MSolution.IO
//
//   Licensed under the Apache License, Version 2.0 (the "License");
//   you may not use this file except in compliance with the License.
//   You may obtain a copy of the License at
//
//       http://www.apache.org/licenses/LICENSE-2.0
//
//   Unless required by applicable law or agreed to in writing, software
//   distributed under the License is distributed on an "AS IS" BASIS,
//   WITHOUT WARRANTIES OR CONDITIONS OF ANY KIND, either express or implied.
//   See the License for the specific language governing permissions and
//   limitations under the License.

package history

import (
	"context"
	"encoding/json"
	"errors"
	"fmt"
	"net/http"
	"time"

	"github.com/trackit/jsonlog"
	"gopkg.in/olivere/elastic.v5"

	"github.com/trackit/trackit-server/aws"
	"github.com/trackit/trackit-server/aws/usageReports"
	"github.com/trackit/trackit-server/aws/usageReports/ec2"
	tes "github.com/trackit/trackit-server/aws/usageReports/es"
	"github.com/trackit/trackit-server/aws/usageReports/rds"
	"github.com/trackit/trackit-server/es"
)

const numPartition = 5

var ErrBillingDataIncomplete = errors.New("Billing data are not completed")

type (
	// structures that allows to parse ES result
	EsRegionPerResourceResult struct {
		Resources struct {
			Buckets []struct {
				Resource string                `json:"key"`
				Regions  EsCostPerRegionResult `json:"regions"`
			} `json:"buckets"`
		} `json:"products"`
	}

	EsCostPerRegionResult struct {
		Buckets []struct {
			Region string `json:"key"`
			Cost   struct {
				Value float64 `json:"value"`
			} `json:"cost"`
		} `json:"buckets"`
	}
)

// GetHistoryDate return the begin and the end date of the last month
func GetHistoryDate() (time.Time, time.Time) {
	now := time.Now().UTC()
	start := time.Date(now.Year(), now.Month()-1, 1, 0, 0, 0, 0, now.Location()).UTC()
	end := time.Date(now.Year(), now.Month(), 0, 23, 59, 59, 999999999, now.Location()).UTC()
	return start, end
}

// makeElasticSearchRequestForCost will make the actual request to the ElasticSearch
// It will return the data, an http status code (as int) and an error.
// Because an error can be generated, but is not critical and is not needed to be known by
// the user (e.g if the index does not exists because it was not yet indexed ) the error will
// be returned, but instead of having a 500 status code, it will return the provided status code
// with empty data
func makeElasticSearchRequestForCost(ctx context.Context, client *elastic.Client, aa aws.AwsAccount,
	startDate, endDate time.Time, product string, partition int) (*elastic.SearchResult, int, error) {
	logger := jsonlog.LoggerFromContextOrDefault(ctx)
	index := es.IndexNameForUserId(aa.UserId, es.IndexPrefixLineItems)
	query := elastic.NewBoolQuery()
	query = query.Filter(elastic.NewTermQuery("usageAccountId", aa.AwsIdentity))
	query = query.Filter(elastic.NewTermQuery("productCode", product))
	query = query.Filter(elastic.NewRangeQuery("usageStartDate").
		From(startDate).To(endDate))
	search := client.Search().Index(index).Size(0).Query(query)
	search.Aggregation("resources", elastic.NewTermsAggregation().Field("resourceId").Size(utils.MaxAggregationSize).Partition(partition).NumPartitions(numPartition).
		SubAggregation("regions", elastic.NewTermsAggregation().Field("availabilityZone").Size(utils.MaxAggregationSize).
			SubAggregation("cost", elastic.NewSumAggregation().Field("unblendedCost"))))
	result, err := search.Do(ctx)
	if err != nil {
		if elastic.IsNotFound(err) {
			logger.Warning("Query execution failed, ES index does not exists", map[string]interface{}{"index": index, "error": err.Error()})
			return nil, http.StatusOK, err
		} else if cast, ok := err.(*elastic.Error); ok && cast.Details.Type == "search_phase_execution_exception" {
			logger.Error("Error while getting data from ES", map[string]interface{}{
				"type":  fmt.Sprintf("%T", err),
				"error": err,
			})
		} else {
			logger.Error("Query execution failed", map[string]interface{}{"error": err.Error()})
		}
		return nil, http.StatusInternalServerError, err
	}
	return result, http.StatusOK, nil
}

// getCostPerResource returns the parsed result of ES
// This response contains the list of the resources of the specified product with the cost and region associated
func getCostPerResource(ctx context.Context, aa aws.AwsAccount, startDate time.Time, endDate time.Time,
	product string) ([]utils.CostPerResource, error) {
	var parsedResult EsRegionPerResourceResult
	response := make([]utils.CostPerResource, 0)
	logger := jsonlog.LoggerFromContextOrDefault(ctx)
	for i := 0; i < numPartition; i++ {
		result, returnCode, err := makeElasticSearchRequestForCost(ctx, es.Client, aa, startDate, endDate, product, i)
		if err != nil {
			if returnCode != http.StatusOK {
				return response, err
			} else {
				return response, nil
			}
		}
		err = json.Unmarshal(*result.Aggregations["resources"], &parsedResult.Resources)
		if err != nil {
			logger.Error("Error while unmarshaling", err)
			return response, errors.New("Internal server error")
		}
		for _, resource := range parsedResult.Resources.Buckets {
			element := utils.CostPerResource{resource.Resource, 0, ""}
			for _, region := range resource.Regions.Buckets {
				if region.Region != "" {
					element.Region = region.Region
				}
				element.Cost += region.Cost.Value
			}
			response = append(response, element)
		}
	}
	return response, nil
}

func concatErrors(tabError []error) error {
	var stringError = ""
	for _, err := range tabError {
		if err != nil {
			if stringError != "" {
				stringError += " + "
			}
			stringError += err.Error()
		}
	}
	if stringError != "" {
		if len(stringError) > 254 {
			stringError = stringError[0:254]
		}
		return errors.New(stringError)
	}
	return nil
}

// getInstanceInfo sort products and call history reports
func getInstancesInfo(ctx context.Context, aa aws.AwsAccount, startDate time.Time, endDate time.Time) (bool, error) {
<<<<<<< HEAD
	var ec2Created, rdsCreated bool
=======
	var ec2Created, rdsCreated, esCreated bool
>>>>>>> a2d92055
	ec2Cost, ec2Err := getCostPerResource(ctx, aa, startDate, endDate, "AmazonEC2")
	cloudWatchCost, cloudWatchErr := getCostPerResource(ctx, aa, startDate, endDate, "AmazonCloudWatch")
	if ec2Err == nil && cloudWatchErr == nil {
		ec2Created, ec2Err = ec2.PutEc2MonthlyReport(ctx, ec2Cost, cloudWatchCost, aa, startDate, endDate)
	}
	rdsCost, rdsErr := getCostPerResource(ctx, aa, startDate, endDate, "AmazonRDS")
	if rdsErr == nil {
		rdsCreated, rdsErr = rds.PutRdsMonthlyReport(ctx, rdsCost, aa, startDate, endDate)
<<<<<<< HEAD
	}
	reportsCreated := (ec2Created || rdsCreated)
	return reportsCreated, concatErrors([]error{ec2Err, cloudWatchErr, rdsErr})
=======
	}
	esCost, esErr := getCostPerResource(ctx, aa, startDate, endDate, "AmazonES")
	if esErr == nil {
		esCreated, esErr = tes.PutEsMonthlyReport(ctx, esCost, aa, startDate, endDate)
	}
	reportsCreated := (ec2Created || rdsCreated || esCreated)
	return reportsCreated, concatErrors([]error{ec2Err, cloudWatchErr, rdsErr, esErr})
>>>>>>> a2d92055
}

// CheckBillingDataCompleted checks if billing data in ES are complete.
// If they are complete it returns true, otherwise it returns false.
func CheckBillingDataCompleted(ctx context.Context, startDate time.Time, endDate time.Time, aa aws.AwsAccount) (bool, error) {
	logger := jsonlog.LoggerFromContextOrDefault(ctx)
	query := elastic.NewBoolQuery()
	query = query.Filter(elastic.NewTermQuery("usageAccountId", aa.AwsIdentity))
	query = query.Filter(elastic.NewTermQuery("invoiceId", ""))
	query = query.Filter(elastic.NewRangeQuery("usageStartDate").
		From(startDate).To(endDate))
	index := es.IndexNameForUserId(aa.UserId, es.IndexPrefixLineItems)
	result, err := es.Client.Search().Index(index).Size(1).Query(query).Do(ctx)
	if err != nil {
		if elastic.IsNotFound(err) {
			logger.Warning("Query execution failed, ES index does not exists", map[string]interface{}{"index": index, "error": err.Error()})
			return false, nil
		} else if cast, ok := err.(*elastic.Error); ok && cast.Details.Type == "search_phase_execution_exception" {
			logger.Error("Error while getting data from ES", map[string]interface{}{
				"type":  fmt.Sprintf("%T", err),
				"error": err,
			})
		} else {
			logger.Error("Query execution failed", map[string]interface{}{"error": err.Error()})
		}
		return false, err
	}
	if result.Hits.TotalHits == 0 {
		return true, nil
	} else {
		return false, nil
	}
}

// FetchHistoryInfos fetches billing data and stats of EC2 and RDS instances of the last month
func FetchHistoryInfos(ctx context.Context, aa aws.AwsAccount) (bool, error) {
	logger := jsonlog.LoggerFromContextOrDefault(ctx)
	startDate, endDate := GetHistoryDate()
	logger.Info("Starting history report", map[string]interface{}{
		"awsAccountId": aa.Id,
		"startDate":    startDate.Format("2006-01-02T15:04:05Z"),
		"endDate":      endDate.Format("2006-01-02T15:04:05Z"),
	})
	complete, err := CheckBillingDataCompleted(ctx, startDate, endDate, aa)
	if err != nil {
		return false, err
	} else if complete == false {
		logger.Info("Billing data are not completed", nil)
		return false, ErrBillingDataIncomplete
	}
	return getInstancesInfo(ctx, aa, startDate, endDate)
}<|MERGE_RESOLUTION|>--- conflicted
+++ resolved
@@ -159,11 +159,7 @@
 
 // getInstanceInfo sort products and call history reports
 func getInstancesInfo(ctx context.Context, aa aws.AwsAccount, startDate time.Time, endDate time.Time) (bool, error) {
-<<<<<<< HEAD
-	var ec2Created, rdsCreated bool
-=======
 	var ec2Created, rdsCreated, esCreated bool
->>>>>>> a2d92055
 	ec2Cost, ec2Err := getCostPerResource(ctx, aa, startDate, endDate, "AmazonEC2")
 	cloudWatchCost, cloudWatchErr := getCostPerResource(ctx, aa, startDate, endDate, "AmazonCloudWatch")
 	if ec2Err == nil && cloudWatchErr == nil {
@@ -172,11 +168,6 @@
 	rdsCost, rdsErr := getCostPerResource(ctx, aa, startDate, endDate, "AmazonRDS")
 	if rdsErr == nil {
 		rdsCreated, rdsErr = rds.PutRdsMonthlyReport(ctx, rdsCost, aa, startDate, endDate)
-<<<<<<< HEAD
-	}
-	reportsCreated := (ec2Created || rdsCreated)
-	return reportsCreated, concatErrors([]error{ec2Err, cloudWatchErr, rdsErr})
-=======
 	}
 	esCost, esErr := getCostPerResource(ctx, aa, startDate, endDate, "AmazonES")
 	if esErr == nil {
@@ -184,7 +175,6 @@
 	}
 	reportsCreated := (ec2Created || rdsCreated || esCreated)
 	return reportsCreated, concatErrors([]error{ec2Err, cloudWatchErr, rdsErr, esErr})
->>>>>>> a2d92055
 }
 
 // CheckBillingDataCompleted checks if billing data in ES are complete.
