//   Copyright 2017 MSolution.IO
//
//   Licensed under the Apache License, Version 2.0 (the "License");
//   you may not use this file except in compliance with the License.
//   You may obtain a copy of the License at
//
//       http://www.apache.org/licenses/LICENSE-2.0
//
//   Unless required by applicable law or agreed to in writing, software
//   distributed under the License is distributed on an "AS IS" BASIS,
//   WITHOUT WARRANTIES OR CONDITIONS OF ANY KIND, either express or implied.
//   See the License for the specific language governing permissions and
//   limitations under the License.

package s3

import (
	"compress/gzip"
	"context"
	"encoding/json"
	"errors"
	"fmt"
	"io"
	"net/http"
	"regexp"
	"time"

	"github.com/aws/aws-sdk-go/aws"
	"github.com/aws/aws-sdk-go/aws/session"
	"github.com/aws/aws-sdk-go/service/s3"
	"github.com/trackit/jsonlog"

	taws "github.com/trackit/trackit-server/aws"
	"github.com/trackit/trackit-server/config"
	"github.com/trackit/trackit-server/util/csv"
	"github.com/trackit/trackit-server/es"
)

const (
	// MaxCheckedKeysByRepository is the amount of keys inspected before we give
	// up. If users have a massive bucket where their bills are stored alongside
	// other keys, we don't to spend too much time reading the metadata of all
	// keys. This means that it is the responsibility of the user to put their
	// bills in a place where there isn't much of anything else.
	MaxCheckedKeysByRepository = 1000

	ReadBillsStsSessionName = "read-bills"
)

var (
	ErrUnsupportedCompression = errors.New("unsupported compression")
	httpClient                = http.Client{}
)

const maxManifestSize = 0x8000

type billTime time.Time

const billTimeFormat = `"20060102T150405Z"`

func (t *billTime) UnmarshalJSON(b []byte) error {
	tt, err := time.Parse(billTimeFormat, string(b))
	if err == nil {
		*t = billTime(tt)
	}
	return err
}

type manifest struct {
	SourceBucket  string   `json:"sourceBucket"`
	Bucket        string   `json:"bucket"`
	ReportKeys    []string `json:"reportKeys"`
	Compression   string   `json:"compression"`
	ReportName    string   `json:"reportName"`
	Account       string   `json:"account"`
	BillingPeriod struct {
		Start billTime `json:"start"`
		End   billTime `json:"end"`
	} `json:"billingPeriod"`
	LastModified time.Time
}

// BillKey is a key where a bill object may be found.
type BillKey struct {
	Region       string
	Bucket       string
	Key          string
	LastModified time.Time
}

type billRepositoryWithRegion struct {
	BillRepository
	Region string `json:"region"`
}

type LineItem struct {
	BillRepositoryId   int               `csv:"-"                            json:"billRepositoryId"`
	LineItemId         string            `csv:"identity/LineItemId"          json:"lineItemId"`
	TimeInterval       string            `csv:"identity/TimeInterval"        json:"-"`
	InvoiceId          string            `csv:"bill/InvoiceId"               json:"invoiceId"`
	BillingPeriodStart string            `csv:"bill/BillingPeriodStartDate"  json:"-"`
	BillingPeriodEnd   string            `csv:"bill/BillingPeriodEndDate"    json:"-"`
	UsageAccountId     string            `csv:"lineItem/UsageAccountId"      json:"usageAccountId"`
	UsageStartDate     string            `csv:"lineItem/UsageStartDate"      json:"usageStartDate"`
	UsageEndDate       string            `csv:"lineItem/UsageEndDate"        json:"usageEndDate""`
	ProductCode        string            `csv:"lineItem/ProductCode"         json:"productCode"`
	UsageType          string            `csv:"lineItem/UsageType"           json:"usageType"`
	Operation          string            `csv:"lineItem/Operation"           json:"operation"`
	AvailabilityZone   string            `csv:"lineItem/AvailabilityZone"    json:"availabilityZone"`
	Region             string            `csv:"product/region"               json:"region"`
	ResourceId         string            `csv:"lineItem/ResourceId"          json:"resourceId"`
	UsageAmount        string            `csv:"lineItem/UsageAmount"         json:"usageAmount"`
	ServiceCode        string            `csv:"product/servicecode"          json:"serviceCode"`
	CurrencyCode       string            `csv:"lineItem/CurrencyCode"        json:"currencyCode"`
	UnblendedCost      string            `csv:"lineItem/UnblendedCost"       json:"unblendedCost"`
	Any                map[string]string `csv:",any"                         json:"-"`
	Tags               map[string]string `csv:"-"                            json:"tags,omitempty"`
}

func (li LineItem) EsId() string {
	return fmt.Sprintf("%s/%s", li.TimeInterval, li.LineItemId)
}

type OnLineItem func(LineItem, bool)
type ManifestPredicate func(manifest, bool) bool

// ReadBills reads all LineItems from new bills in a BillRepository, and runs
// `oli` for each one.
func ReadBills(ctx context.Context, aa taws.AwsAccount, br BillRepository, oli OnLineItem, mp ManifestPredicate) (time.Time, error) {
	var lastManifest time.Time
	s3svc, brr, err := getServiceForRepository(ctx, aa, br)
	if err != nil {
		return lastManifest, err
	}
	jsonlog.LoggerFromContextOrDefault(ctx).Debug("Obtained S3 service to read bills.", map[string]interface{}{"account": aa, "billRepository": br})
	mck := getKeys(ctx, s3svc, brr)
	mck = getManifestKeys(ctx, mck)
	mc := getManifests(ctx, s3svc, mck)
	mc, lastManifestPromise := selectManifests(mp, mc)
	es.CleanCurrentMonthBillByBillRepositoryId(ctx, aa.UserId, br.Id)
	importBills(ctx, s3svc, mc, oli, mp)
	return <-lastManifestPromise, nil
}

// selectManifests returns a channel of all AWS manifest files which match
// `mp`.
func selectManifests(mp ManifestPredicate, mc <-chan manifest) (<-chan manifest, <-chan time.Time) {
	out := make(chan manifest)
	lmOut := make(chan time.Time, 1)
	go func() {
		defer close(out)
		defer close(lmOut)
		var lm time.Time
		for m := range mc {
			if mp(m, true) {
				out <- m
				if m.LastModified.After(lm) {
					lm = m.LastModified
				}
			}
		}
		lmOut <- lm
	}()
	return out, lmOut
}

// importBills imports LineItems for bill files described in manifests sent to
// the `manifests` channel.
func importBills(ctx context.Context, s3svc *s3.S3, manifests <-chan manifest, oli OnLineItem, mp ManifestPredicate) {
	l := jsonlog.LoggerFromContextOrDefault(ctx)
	outs, out := mergecdLineItem()
	for m := range manifests {
		l.Debug("Will attempt ingesting bills.", m)
		for _, s := range m.ReportKeys {
			l.Debug("Will attempt ingesting bill part.", map[string]interface{}{"key": s, "manifest": m})
			outs <- importBill(ctx, s3svc, s, m, mp)
		}
	}
	close(outs)
	for lineItem := range out {
		oli(lineItem, true)
	}
	oli(LineItem{}, false)
}

// importBill imports LineItems for a single bill file.
func importBill(ctx context.Context, s3svc *s3.S3, s string, m manifest, mp ManifestPredicate) <-chan LineItem {
	outs, out := mergecdLineItem()
	go func() {
		defer close(outs)
		ctx, cancel := context.WithCancel(ctx)
		l := jsonlog.LoggerFromContextOrDefault(ctx)
		reader, err := getBillReader(ctx, s3svc, s, m)
		if err != nil {
			l.Error("Failed to read bill.", err.Error())
		} else {
			l.Debug("Reading bill.", map[string]interface{}{"key": s, "manifest": m})
			outs <- readBill(ctx, cancel, reader, s, m, mp)
		}
	}()
	return out
}

// readBill returns a channel of all LineItems in a single bill file.
func readBill(ctx context.Context, cancel context.CancelFunc, reader io.ReadCloser, s string, m manifest, mp ManifestPredicate) <-chan LineItem {
	out := make(chan LineItem)
	go func() {
		defer reader.Close()
		defer close(out)
		csvDecoder := csv.NewDecoder(reader)
		for r := range records(ctx, &csvDecoder) {
			if (mp(m, false) || r.InvoiceId == "") {
				out <- r
			}
		}
	}()
	return out
}

func records(ctx context.Context, d *csv.Decoder) <-chan LineItem {
	out := make(chan LineItem)
	log := jsonlog.LoggerFromContextOrDefault(ctx)
	go func() {
		defer close(out)
		if err := d.ReadHeader(); err != nil {
			log.Error("Failed to read CSV header.", err.Error())
			return
		}
		for {
			record, err := decodeRecord(d)
			if err == io.EOF {
				return // EOF was reached
			} else if err != nil {
				log.Error("Error reading CSV record.", err.Error())
				return
			} else {
				select {
				case out <- record:
				case <-ctx.Done():
					return
				}
			}
		}
	}()
	return out
}

// decodeRecord decodes a LineItem from a csv.Reader.
func decodeRecord(d *csv.Decoder) (LineItem, error) {
	var record LineItem
	err := d.ReadRecord(&record)
	return record, err
}

// getBillReader returns a ReadCloser for a const and usage report. It will use
// the object described by the key s and the manifest m.
func getBillReader(ctx context.Context, s3svc *s3.S3, s string, m manifest) (io.ReadCloser, error) {
	switch m.Compression {
	case "GZIP":
		return getGzipBillReader(ctx, s3svc, s, m)
	default:
		jsonlog.LoggerFromContextOrDefault(ctx).Error("Unsupported  compression scheme.", map[string]interface{}{"key": s, "manifest": m})
		return nil, ErrUnsupportedCompression
	}
}

// getGzipBillReader returns a ReadCloser for a GZIP-compressed S3 object which
// is downloaded on the fly.
func getGzipBillReader(ctx context.Context, s3svc *s3.S3, s string, m manifest) (io.ReadCloser, error) {
	if reader, err := getRawBillReader(ctx, s3svc, s, m); err == nil {
		return gzip.NewReader(reader)
	} else {
		return nil, err
	}
}

// getRawBillReader gets an io.ReadCloser for the raw data from a billing
// file.
func getRawBillReader(ctx context.Context, s3svc *s3.S3, s string, m manifest) (io.ReadCloser, error) {
	var bucket = m.Bucket
	var key = s
	var region = *s3svc.Client.Config.Region
	var dumbS3mgr dumbS3Manager
	dumbS3mgr.init(s3svc.Client.Config.Credentials)
	return dumbS3mgr.rawS3GetObjectToReader(ctx, &httpClient, region, bucket, key)
}

// getManifests downloads the manifest whose keys are sent to the in channel.
// It immediately returns with a channel where manifest objects will be sent.
func getManifests(ctx context.Context, s3svc *s3.S3, in <-chan BillKey) <-chan manifest {
	outs, out := mergecdManifest()
	go func() {
		defer close(outs)
		var s3mgr dumbS3Manager
		s3mgr.init(s3svc.Client.Config.Credentials)
		for bk := range in {
			outs <- readManifest(ctx, &s3mgr, bk)
		}
	}()
	return out
}

// readManifest downloads and parses a manifest file asynchronously. Returns a
// channel where at most one manifest object will be sent, then the channel
// will be closed.
func readManifest(ctx context.Context, s3mgr *dumbS3Manager, bk BillKey) <-chan manifest {
	out := make(chan manifest)
	go func() {
		defer close(out)
		logger := jsonlog.LoggerFromContextOrDefault(ctx)
		buf, err := s3mgr.rawS3GetObjectToBuffer(ctx, &httpClient, bk.Region, bk.Bucket, bk.Key)
		if err != nil {
			logger.Error("Failed to download usage and cost manifest.", map[string]interface{}{"billKey": bk, "error": err.Error()})
			return
		} else {
			var m manifest
			err := json.Unmarshal(buf, &m)
			if err != nil {
				logger.Error("Failed to parse usage and cost manifest.", map[string]interface{}{"billKey": bk, "error": err.Error()})
				return
			} else {
				m.LastModified = bk.LastModified
				m.SourceBucket = bk.Bucket
				out <- m
			}
		}

	}()
	return out
}

// getServiceForRepository instantiates an *s3.S3 service from an AwsAccount
// and a billRepositoryWithRegion. It returns a nil error if the operation was
// successful.
func getServiceForRepository(ctx context.Context, aa taws.AwsAccount, br BillRepository) (*s3.S3, billRepositoryWithRegion, error) {
	var brr billRepositoryWithRegion
	creds, err := taws.GetTemporaryCredentials(aa, ReadBillsStsSessionName)
	if err != nil {
		return nil, brr, err
	}
	jsonlog.LoggerFromContextOrDefault(ctx).Debug("Obtained credentials to read bills.", map[string]interface{}{"awsAccount": aa, "billRepository": br})
	sess := session.New(&aws.Config{Credentials: creds, Region: &config.AwsRegion})
	region, err := getBucketRegion(ctx, sess, br)
	if err != nil {
		return nil, brr, err
	}
	brr.BillRepository = br
	brr.Region = region
	return serviceForBucketRegion(sess, region), brr, nil
}

// getKeys returns a channel where all keys from the billRepositoryWithRegion
// will be sent.
func getKeys(ctx context.Context, s3svc *s3.S3, brr billRepositoryWithRegion) <-chan BillKey {
	c := make(chan BillKey)
	l := jsonlog.LoggerFromContextOrDefault(ctx)
	l.Debug("Getting manifest files from repository.", brr)
	go func() {
		defer close(c)
		input := s3.ListObjectsV2Input{
			Bucket: &brr.Bucket,
			Prefix: &brr.Prefix,
		}
		err := s3svc.ListObjectsV2PagesWithContext(ctx, &input, listBillsFromRepositoryPage(ctx, c, brr, l))
		if err != nil {
			l.Error("Failed to list objects from bucket.", err.Error())
		}
	}()
	return c
}

// manifestKeyRegex matches keys which look like manifest keys.
var manifestKeyRegex = regexp.MustCompile(`/\d{8}-\d{8}\/[^/]+-Manifest.json$`)

// getManifestKeys filters a channel of BillKey to only keep those which seem to
// be Cost And Usage manifests.
func getManifestKeys(ctx context.Context, in <-chan BillKey) <-chan BillKey {
	out := make(chan BillKey)
	l := jsonlog.LoggerFromContextOrDefault(ctx)
	go func() {
		defer close(out)
		for bk := range in {
			if manifestKeyRegex.MatchString(bk.Key) {
				l.Debug("Found manifest key.", map[string]interface{}{"billKey": bk})
				select {
				case out <- bk:
				case <-ctx.Done():
					return
				}
			}
		}
	}()
	return out
}

// listBillsFromRepositoryPage handles a page of results for
// listBillsFromRepository. It will only trigger the processing of the next
// page if less than MaxCheckedKeysByRepository keys where encountered.
// It will only send the new objects, thanks to LastModified in brr.
func listBillsFromRepositoryPage(
	ctx context.Context,
	c chan<- BillKey,
	brr billRepositoryWithRegion,
	l jsonlog.Logger,
) func(*s3.ListObjectsV2Output, bool) bool {
	count := 0
	return func(page *s3.ListObjectsV2Output, last bool) bool {
		for _, o := range page.Contents {
<<<<<<< HEAD
			if  brr.LastImportedManifest.Before((*o.LastModified).Add(time.Hour * 24 * 30)) {
=======
			if brr.LastImportedManifest.Before(*o.LastModified) {
>>>>>>> 36eaa626
				count += 1
				select {
				case c <- BillKey{
					Key:          *o.Key,
					Bucket:       brr.Bucket,
					Region:       brr.Region,
					LastModified: *o.LastModified,
				}:
				case <-ctx.Done():
					return false
				}
			}
		}
		if count < MaxCheckedKeysByRepository {
			return !last
		} else {
			l.Warning("Checked maximum amount of keys for repository.", brr)
			return false
		}
	}
}

// getBucketRegion determines the region an S3 bucket resides in and
// returns that as a string.
func getBucketRegion(ctx context.Context, sess *session.Session, r BillRepository) (string, error) {
	logger := jsonlog.LoggerFromContextOrDefault(ctx)
	s3svc := s3.New(sess)
	input := s3.GetBucketLocationInput{
		Bucket: &r.Bucket,
	}
	logger.Debug("Getting bucket region.", map[string]interface{}{
		"input":          input,
		"billRepository": r,
	})
	if output, err := s3svc.GetBucketLocationWithContext(ctx, &input); err == nil {
		region := getBucketRegionFromGetBucketLocationOutput(output)
		logger.Debug(fmt.Sprintf("Found bucket region."), map[string]string{
			"bucket": r.Bucket,
			"region": region,
		})
		return region, nil
	} else {
		return "", err
	}
}

// getBucketRegionFromGetBucketLocationOutput gets the region name for a bucket
// from a non-null *s3.GetBucketLocationOutput. It handles the API's special
// case where a nil LocationConstraint indicates the bucket is situated in the
// us-east-1 region.
func getBucketRegionFromGetBucketLocationOutput(output *s3.GetBucketLocationOutput) string {
	if output.LocationConstraint == nil || *output.LocationConstraint == "" {
		return "us-east-1"
	} else {
		return *output.LocationConstraint
	}
}

// serviceForBucketRegion returns an S3 service for the given region.
func serviceForBucketRegion(sess *session.Session, region string) *s3.S3 {
	return s3.New(sess.Copy(&aws.Config{Region: &region}))
}<|MERGE_RESOLUTION|>--- conflicted
+++ resolved
@@ -406,11 +406,7 @@
 	count := 0
 	return func(page *s3.ListObjectsV2Output, last bool) bool {
 		for _, o := range page.Contents {
-<<<<<<< HEAD
-			if  brr.LastImportedManifest.Before((*o.LastModified).Add(time.Hour * 24 * 30)) {
-=======
-			if brr.LastImportedManifest.Before(*o.LastModified) {
->>>>>>> 36eaa626
+			if brr.LastImportedManifest.Before((*o.LastModified).Add(time.Hour * 24 * 30)) {
 				count += 1
 				select {
 				case c <- BillKey{
