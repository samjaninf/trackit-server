//   Copyright 2018 MSolution.IO
//
//   Licensed under the Apache License, Version 2.0 (the "License");
//   you may not use this file except in compliance with the License.
//   You may obtain a copy of the License at
//
//       http://www.apache.org/licenses/LICENSE-2.0
//
//   Unless required by applicable law or agreed to in writing, software
//   distributed under the License is distributed on an "AS IS" BASIS,
//   WITHOUT WARRANTIES OR CONDITIONS OF ANY KIND, either express or implied.
//   See the License for the specific language governing permissions and
//   limitations under the License.

package ec2

import (
	"context"
	"database/sql"
	"fmt"
	"net/http"
	"strings"

	"gopkg.in/olivere/elastic.v5"

	"github.com/trackit/jsonlog"
	"github.com/trackit/trackit-server/aws/usageReports/ec2"
	"github.com/trackit/trackit-server/errors"
	"github.com/trackit/trackit-server/es"
	"github.com/trackit/trackit-server/users"
)

// makeElasticSearchRequest prepares and run an ES request
// based on the ec2QueryParams and search params
// It will return the data, an http status code (as int) and an error.
// Because an error can be generated, but is not critical and is not needed to be known by
// the user (e.g if the index does not exists because it was not yet indexed ) the error will
// be returned, but instead of having a 500 status code, it will return the provided status code
// with empty data
func makeElasticSearchRequest(ctx context.Context, parsedParams Ec2QueryParams,
	esSearchParams func(Ec2QueryParams, *elastic.Client, string) *elastic.SearchService) (*elastic.SearchResult, int, error) {
	l := jsonlog.LoggerFromContextOrDefault(ctx)
	index := strings.Join(parsedParams.IndexList, ",")
	searchService := esSearchParams(
		parsedParams,
		es.Client,
		index,
	)
	res, err := searchService.Do(ctx)
	if err != nil {
		if elastic.IsNotFound(err) {
			l.Warning("Query execution failed, ES index does not exists", map[string]interface{}{
				"index": index,
				"error": err.Error(),
			})
			return nil, http.StatusOK, errors.GetErrorMessage(ctx, err)
		} else if err.(*elastic.Error).Details.Type == "search_phase_execution_exception" {
			l.Error("Error while getting data from ES", map[string]interface{}{
				"type":  fmt.Sprintf("%T", err),
				"error": err,
			})
		} else {
			l.Error("Query execution failed", map[string]interface{}{"error": err.Error()})
		}
		return nil, http.StatusInternalServerError, errors.GetErrorMessage(ctx, err)
	}
	return res, http.StatusOK, nil
}

// GetEc2MonthlyInstances does an elastic request and returns an array of instances monthly report based on query params
<<<<<<< HEAD
func GetEc2MonthlyInstances(ctx context.Context, params Ec2QueryParams, user users.User, tx *sql.Tx) (int, []InstanceReport, error) {
	res, returnCode, err := makeElasticSearchRequest(ctx, params, getElasticSearchEc2MonthlyParams)
=======
func GetEc2MonthlyInstances(ctx context.Context, params Ec2QueryParams) (int, []InstanceReport, error) {
	res, returnCode, err := makeElasticSearchEc2MonthlyRequest(ctx, params)
>>>>>>> cc104ff4
	if err != nil {
		return returnCode, nil, err
	}
	instances, err := prepareResponseEc2Monthly(ctx, res)
	if err != nil {
		return http.StatusInternalServerError, nil, err
	}
	return http.StatusOK, instances, nil
}

// GetEc2DailyInstances does an elastic request and returns an array of instances daily report based on query params
func GetEc2DailyInstances(ctx context.Context, params Ec2QueryParams, user users.User, tx *sql.Tx) (int, []InstanceReport, error) {
	res, returnCode, err := makeElasticSearchRequest(ctx, params, getElasticSearchEc2DailyParams)
	if err != nil {
		return returnCode, nil, err
	}
	accountsAndIndexes, returnCode, err := es.GetAccountsAndIndexes(params.AccountList, user, tx, es.IndexPrefixLineItems)
	if err != nil {
		return returnCode, nil, err
	}
	params.AccountList = accountsAndIndexes.Accounts
<<<<<<< HEAD
	params.IndexList = accountsAndIndexes.Indexes
	costRes, _, _ := makeElasticSearchRequest(ctx, params, getElasticSearchCostParams)
=======
	params.indexList = accountsAndIndexes.Indexes
	costRes, _, _ := makeElasticSearchCostRequest(ctx, params)
>>>>>>> cc104ff4
	instances, err := prepareResponseEc2Daily(ctx, res, costRes)
	if err != nil {
		return http.StatusInternalServerError, nil, err
	}
	return http.StatusOK, instances, nil
}

// GetEc2Data gets EC2 monthly reports based on query params, if there isn't a monthly report, it gets daily reports
func GetEc2Data(ctx context.Context, parsedParams Ec2QueryParams, user users.User, tx *sql.Tx) (int, []InstanceReport, error) {
	accountsAndIndexes, returnCode, err := es.GetAccountsAndIndexes(parsedParams.AccountList, user, tx, ec2.IndexPrefixEC2Report)
	if err != nil {
		return returnCode, nil, err
	}
	parsedParams.AccountList = accountsAndIndexes.Accounts
<<<<<<< HEAD
	parsedParams.IndexList = accountsAndIndexes.Indexes
	returnCode, monthlyInstances, err := GetEc2MonthlyInstances(ctx, parsedParams, user, tx)
=======
	parsedParams.indexList = accountsAndIndexes.Indexes
	returnCode, monthlyInstances, err := GetEc2MonthlyInstances(ctx, parsedParams)
>>>>>>> cc104ff4
	if err != nil {
		return returnCode, nil, err
	} else if monthlyInstances != nil && len(monthlyInstances) > 0 {
		return returnCode, monthlyInstances, nil
	}
	returnCode, dailyInstances, err := GetEc2DailyInstances(ctx, parsedParams, user, tx)
	if err != nil {
		return returnCode, nil, err
	}
	return returnCode, dailyInstances, nil
}

// GetEc2UnusedData gets EC2 reports and parse them based on query params to have an array of unused instances
func GetEc2UnusedData(ctx context.Context, params Ec2UnusedQueryParams, user users.User, tx *sql.Tx) (int, []InstanceReport, error) {
	returnCode, instances, err := GetEc2Data(ctx, Ec2QueryParams{params.AccountList, nil, params.Date}, user, tx)
	if err != nil {
		return returnCode, nil, err
	}
	return prepareResponseEc2Unused(params, instances)
}<|MERGE_RESOLUTION|>--- conflicted
+++ resolved
@@ -68,13 +68,8 @@
 }
 
 // GetEc2MonthlyInstances does an elastic request and returns an array of instances monthly report based on query params
-<<<<<<< HEAD
-func GetEc2MonthlyInstances(ctx context.Context, params Ec2QueryParams, user users.User, tx *sql.Tx) (int, []InstanceReport, error) {
+func GetEc2MonthlyInstances(ctx context.Context, params Ec2QueryParams) (int, []InstanceReport, error) {
 	res, returnCode, err := makeElasticSearchRequest(ctx, params, getElasticSearchEc2MonthlyParams)
-=======
-func GetEc2MonthlyInstances(ctx context.Context, params Ec2QueryParams) (int, []InstanceReport, error) {
-	res, returnCode, err := makeElasticSearchEc2MonthlyRequest(ctx, params)
->>>>>>> cc104ff4
 	if err != nil {
 		return returnCode, nil, err
 	}
@@ -96,13 +91,8 @@
 		return returnCode, nil, err
 	}
 	params.AccountList = accountsAndIndexes.Accounts
-<<<<<<< HEAD
 	params.IndexList = accountsAndIndexes.Indexes
 	costRes, _, _ := makeElasticSearchRequest(ctx, params, getElasticSearchCostParams)
-=======
-	params.indexList = accountsAndIndexes.Indexes
-	costRes, _, _ := makeElasticSearchCostRequest(ctx, params)
->>>>>>> cc104ff4
 	instances, err := prepareResponseEc2Daily(ctx, res, costRes)
 	if err != nil {
 		return http.StatusInternalServerError, nil, err
@@ -117,13 +107,8 @@
 		return returnCode, nil, err
 	}
 	parsedParams.AccountList = accountsAndIndexes.Accounts
-<<<<<<< HEAD
 	parsedParams.IndexList = accountsAndIndexes.Indexes
-	returnCode, monthlyInstances, err := GetEc2MonthlyInstances(ctx, parsedParams, user, tx)
-=======
-	parsedParams.indexList = accountsAndIndexes.Indexes
 	returnCode, monthlyInstances, err := GetEc2MonthlyInstances(ctx, parsedParams)
->>>>>>> cc104ff4
 	if err != nil {
 		return returnCode, nil, err
 	} else if monthlyInstances != nil && len(monthlyInstances) > 0 {
