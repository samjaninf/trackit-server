//   Copyright 2017-2018 MSolution.IO
//
//   Licensed under the Apache License, Version 2.0 (the "License");
//   you may not use this file except in compliance with the License.
//   You may obtain a copy of the License at
//
//       http://www.apache.org/licenses/LICENSE-2.0
//
//   Unless required by applicable law or agreed to in writing, software
//   distributed under the License is distributed on an "AS IS" BASIS,
//   WITHOUT WARRANTIES OR CONDITIONS OF ANY KIND, either express or implied.
//   See the License for the specific language governing permissions and
//   limitations under the License.

package tags

import (
<<<<<<< HEAD
	"database/sql"
=======
	"errors"
	"time"
>>>>>>> e02b07f6
	"net/http"
	"time"

	"github.com/trackit/trackit-server/aws/s3"
	"github.com/trackit/trackit-server/db"
	"github.com/trackit/trackit-server/es"
	"github.com/trackit/trackit-server/routes"
	"github.com/trackit/trackit-server/users"
)

func init() {
	routes.MethodMuxer{
		http.MethodGet: routes.H(getTagsValues).With(
			db.RequestTransaction{Db: db.Db},
			users.RequireAuthenticatedUser{users.ViewerAsParent},
			routes.QueryArgs(tagsValuesQueryArgs),
			routes.Documentation{
				Summary:     "get the tag values and their cost with a filter",
				Description: "get the tag values and their cost with filter for a specified time range, aws accounts and keys",
			},
		),
	}.H().Register("/costs/tags/values")
	routes.MethodMuxer{
		http.MethodGet: routes.H(getTagsKeys).With(
			db.RequestTransaction{Db: db.Db},
			users.RequireAuthenticatedUser{users.ViewerAsParent},
			routes.QueryArgs(tagsKeysQueryArgs),
			routes.Documentation{
				Summary:     "get every tag keys",
				Description: "get every tag keys for a specified time range and aws accounts",
			},
		),
	}.H().Register("/costs/tags/keys")
}

// tagsValuesQueryArgs allows to get required queryArgs params for /tags/values endpoint
var tagsValuesQueryArgs = []routes.QueryArg{
	routes.AwsAccountsOptionalQueryArg,
	routes.DateBeginQueryArg,
	routes.DateEndQueryArg,
	routes.QueryArg{
		Name:        "keys",
		Description: "keys of the tags to search",
		Type:        routes.QueryArgStringSlice{},
		Optional:    true,
	},
	routes.QueryArg{
		Name:        "by",
		Description: "Criteria for the ES aggregation: product, availabilityzone, region or account.",
		Type:        routes.QueryArgString{},
		Optional:    false,
	},
}

// tagsValuesQueryParams will store the parsed query params for /tags/values endpoint
type tagsValuesQueryParams struct {
	AccountList []string  `json:"awsAccounts"`
	IndexList   []string  `json:"indexes"`
	DateBegin   time.Time `json:"begin"`
	DateEnd     time.Time `json:"end"`
	TagsKeys    []string  `json:"keys"`
	By          string    `json:"by"`
}

// getTagsValues returns tags and their values (cost) based on the query params, in JSON format.
func getTagsValues(request *http.Request, a routes.Arguments) (int, interface{}) {
	user := a[users.AuthenticatedUser].(users.User)
	parsedParams := tagsValuesQueryParams{
		AccountList: []string{},
		DateBegin:   a[tagsValuesQueryArgs[1]].(time.Time),
		DateEnd:     a[tagsValuesQueryArgs[2]].(time.Time).Add(time.Hour*time.Duration(23) + time.Minute*time.Duration(59) + time.Second*time.Duration(59)),
		TagsKeys:    []string{},
		By:          a[tagsValuesQueryArgs[4]].(string),
	}
	if a[tagsValuesQueryArgs[0]] != nil {
		parsedParams.AccountList = a[tagsValuesQueryArgs[0]].([]string)
	}
	tx := a[db.Transaction].(*sql.Tx)
	accountsAndIndexes, returnCode, err := es.GetAccountsAndIndexes(parsedParams.AccountList, user, tx, s3.IndexPrefixLineItem)
	if err != nil {
		return returnCode, err
	}
<<<<<<< HEAD
	parsedParams.AccountList = accountsAndIndexes.Accounts
	parsedParams.IndexList = accountsAndIndexes.Indexes
	return getTagsValuesWithParsedParams(request.Context(), parsedParams)
=======
	if a[tagsValuesQueryArgs[3]] != nil {
		parsedParams.TagsKeys = a[tagsValuesQueryArgs[3]].([]string)
	}
	if getTagsValuesFilter(parsedParams.By) == "error" {
		return http.StatusBadRequest, errors.New("Invalid filter: " + parsedParams.By)
	}
	return getTagsValuesWithParsedParams(request.Context(), parsedParams, user)
>>>>>>> e02b07f6
}

// tagsKeysQueryArgs allows to get required queryArgs params for /tags/keys endpoint
var tagsKeysQueryArgs = []routes.QueryArg{
	routes.AwsAccountsOptionalQueryArg,
	routes.DateBeginQueryArg,
	routes.DateEndQueryArg,
}

// tagsKeysQueryParams will store the parsed query params for /tags/keys endpoint
type tagsKeysQueryParams struct {
	AccountList []string  `json:"awsAccounts"`
	IndexList   []string  `json:"indexes"`
	DateBegin   time.Time `json:"begin"`
	DateEnd     time.Time `json:"end"`
}

// getTagsKeys returns the list of the tag keys based on the query params, in JSON format.
func getTagsKeys(request *http.Request, a routes.Arguments) (int, interface{}) {
	user := a[users.AuthenticatedUser].(users.User)
	parsedParams := tagsKeysQueryParams{
		AccountList: []string{},
		IndexList:   []string{},
		DateBegin:   a[tagsValuesQueryArgs[1]].(time.Time),
		DateEnd:     a[tagsValuesQueryArgs[2]].(time.Time).Add(time.Hour*time.Duration(23) + time.Minute*time.Duration(59) + time.Second*time.Duration(59)),
	}
	if a[tagsKeysQueryArgs[0]] != nil {
		parsedParams.AccountList = a[tagsKeysQueryArgs[0]].([]string)
	}
	tx := a[db.Transaction].(*sql.Tx)
	accountsAndIndexes, returnCode, err := es.GetAccountsAndIndexes(parsedParams.AccountList, user, tx, s3.IndexPrefixLineItem)
	if err != nil {
		return returnCode, err
	}
	parsedParams.AccountList = accountsAndIndexes.Accounts
	parsedParams.IndexList = accountsAndIndexes.Indexes
	return getTagsKeysWithParsedParams(request.Context(), parsedParams)
}<|MERGE_RESOLUTION|>--- conflicted
+++ resolved
@@ -15,12 +15,8 @@
 package tags
 
 import (
-<<<<<<< HEAD
 	"database/sql"
-=======
 	"errors"
-	"time"
->>>>>>> e02b07f6
 	"net/http"
 	"time"
 
@@ -90,6 +86,7 @@
 	user := a[users.AuthenticatedUser].(users.User)
 	parsedParams := tagsValuesQueryParams{
 		AccountList: []string{},
+		IndexList:   []string{},
 		DateBegin:   a[tagsValuesQueryArgs[1]].(time.Time),
 		DateEnd:     a[tagsValuesQueryArgs[2]].(time.Time).Add(time.Hour*time.Duration(23) + time.Minute*time.Duration(59) + time.Second*time.Duration(59)),
 		TagsKeys:    []string{},
@@ -103,19 +100,15 @@
 	if err != nil {
 		return returnCode, err
 	}
-<<<<<<< HEAD
 	parsedParams.AccountList = accountsAndIndexes.Accounts
 	parsedParams.IndexList = accountsAndIndexes.Indexes
-	return getTagsValuesWithParsedParams(request.Context(), parsedParams)
-=======
 	if a[tagsValuesQueryArgs[3]] != nil {
 		parsedParams.TagsKeys = a[tagsValuesQueryArgs[3]].([]string)
 	}
 	if getTagsValuesFilter(parsedParams.By) == "error" {
 		return http.StatusBadRequest, errors.New("Invalid filter: " + parsedParams.By)
 	}
-	return getTagsValuesWithParsedParams(request.Context(), parsedParams, user)
->>>>>>> e02b07f6
+	return getTagsValuesWithParsedParams(request.Context(), parsedParams)
 }
 
 // tagsKeysQueryArgs allows to get required queryArgs params for /tags/keys endpoint
