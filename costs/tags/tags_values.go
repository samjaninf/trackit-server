//   Copyright 2017-2018 MSolution.IO
//
//   Licensed under the Apache License, Version 2.0 (the "License");
//   you may not use this file except in compliance with the License.
//   You may obtain a copy of the License at
//
//       http://www.apache.org/licenses/LICENSE-2.0
//
//   Unless required by applicable law or agreed to in writing, software
//   distributed under the License is distributed on an "AS IS" BASIS,
//   WITHOUT WARRANTIES OR CONDITIONS OF ANY KIND, either express or implied.
//   See the License for the specific language governing permissions and
//   limitations under the License.

package tags

import (
	"context"
	"encoding/json"
	"errors"
	"net/http"
	"strings"

	"github.com/trackit/jsonlog"
	"gopkg.in/olivere/elastic.v5"

	"github.com/trackit/trackit-server/es"
)

type (
	// structs that allows to parse ES result
	esTagsValuesResult struct {
		Keys struct {
			Buckets []struct {
<<<<<<< HEAD
				Key  string `json:"key"`
				Cost struct {
					Value float64 `json:"value"`
				} `json:"cost"`
=======
				Key string `json:"key"`
				Tags esTagsResult `json:"tags"`
>>>>>>> e02b07f6
			} `json:"buckets"`
		} `json:"keys"`
	}

	esTagsResult struct {
		Buckets []struct {
			Tag string `json:"key"`
			Rev struct {
				Filter esFilterResult `json:"filter"`
			} `json:"rev"`
		} `json:"buckets"`
	}

	esFilterResult struct {
		Buckets []struct {
			Product string `json:"key"`
			Cost struct {
				Value float64 `json:"value"`
			} `json:"cost"`
		} `json:"buckets"`
	}

	// contain a product and his cost
	TagValue struct {
		Item string  `json:"item"`
		Cost float64 `json:"cost"`
	}

	// contain a tag and the list of products associated
	TagsValues struct {
		Tag   string     `json:"tag"`
		Costs []TagValue `json:"costs"`
	}

	// response format of the endpoint
	TagsValuesResponse map[string][]TagsValues
)

// getTagsValuesWithParsedParams will parse the data from ElasticSearch and return it
<<<<<<< HEAD
func getTagsValuesWithParsedParams(ctx context.Context, params tagsValuesQueryParams) (int, interface{}) {
	var response = TagsValuesResponse{}
	l := jsonlog.LoggerFromContextOrDefault(ctx)
	for i := range params.TagsKey {
		var typedDocument esTagsValuesResult
		res, returnCode, err := makeElasticSearchRequestForTagsValues(ctx, params, es.Client, i)
		if err != nil {
			if returnCode == http.StatusOK {
				return returnCode, response
			}
			return returnCode, errors.New("Internal server error")
=======
func getTagsValuesWithParsedParams(ctx context.Context, params tagsValuesQueryParams, user users.User) (int, interface{}) {
	response := TagsValuesResponse{}
	l := jsonlog.LoggerFromContextOrDefault(ctx)
	var typedDocument esTagsValuesResult
	res, returnCode, err := makeElasticSearchRequestForTagsValues(ctx, params, user, es.Client)
	if err != nil {
		if returnCode == http.StatusOK {
			return returnCode, response
>>>>>>> e02b07f6
		}
		return returnCode, errors.New("Internal server error")
	}
	err = json.Unmarshal(*res.Aggregations["data"], &typedDocument)
	if err != nil {
		l.Error("Error while unmarshaling", err)
		return http.StatusInternalServerError, errors.New("Internal server error")
	}
	for _, key := range typedDocument.Keys.Buckets {
		var values []TagsValues
		for _, tag := range key.Tags.Buckets {
			var costs []TagValue
			for _, cost := range tag.Rev.Filter.Buckets {
				costs = append(costs, TagValue{cost.Product, cost.Cost.Value})
			}
			values = append(values, TagsValues{tag.Tag, costs})
		}
		if len(params.TagsKeys) == 0 || arrayContainsString(params.TagsKeys, key.Key) {
			response[key.Key] = values
		}
	}
	return http.StatusOK, response
}

// makeElasticSearchRequestForTagsValues will make the actual request to the ElasticSearch
// It will return the data, an http status code (as int) and an error.
// Because an error can be generated, but is not critical and is not needed to be known by
// the user (e.g if the index does not exists because it was not yet indexed ) the error will
// be returned, but instead of having a 500 status code, it will return the provided status code
// with empty data
<<<<<<< HEAD
func makeElasticSearchRequestForTagsValues(ctx context.Context, params tagsValuesQueryParams, client *elastic.Client, i int) (*elastic.SearchResult, int, error) {
=======
func makeElasticSearchRequestForTagsValues(ctx context.Context, params tagsValuesQueryParams,
	user users.User, client *elastic.Client) (*elastic.SearchResult, int, error) {
>>>>>>> e02b07f6
	l := jsonlog.LoggerFromContextOrDefault(ctx)
	filter := getTagsValuesFilter(params.By)
	query := getTagsValuesQuery(params)
	index := strings.Join(params.IndexList, ",")
	search := client.Search().Index(index).Size(0).Query(query)
<<<<<<< HEAD
	search.Aggregation("tags", elastic.NewTermsAggregation().Field("tags."+params.TagsKey[i]).
		SubAggregation("cost", elastic.NewSumAggregation().Field("unblendedCost")))
=======
	search.Aggregation("data",    elastic.NewNestedAggregation().Path("tags").
		SubAggregation("keys",    elastic.NewTermsAggregation().Field("tags.key").
		SubAggregation("tags",    elastic.NewTermsAggregation().Field("tags.tag").
		SubAggregation("rev",     elastic.NewReverseNestedAggregation().
		SubAggregation("filter",  elastic.NewTermsAggregation().Field(filter).
		SubAggregation("cost",    elastic.NewSumAggregation().Field("unblendedCost")))))))
>>>>>>> e02b07f6
	res, err := search.Do(ctx)
	if err != nil {
		if elastic.IsNotFound(err) {
			l.Warning("Query execution failed, ES index does not exists : "+index, err)
			return nil, http.StatusOK, err
		}
		l.Error("Query execution failed : "+err.Error(), nil)
		return nil, http.StatusInternalServerError, err
	}
	return res, http.StatusOK, nil
}

// getTagsValuesQuery will generate a query for the ElasticSearch based on params
func getTagsValuesQuery(params tagsValuesQueryParams) *elastic.BoolQuery {
	query := elastic.NewBoolQuery()
	if len(params.AccountList) > 0 {
		query = query.Filter(createQueryAccountFilter(params.AccountList))
	}
	query = query.Filter(elastic.NewRangeQuery("usageStartDate").
		From(params.DateBegin).To(params.DateEnd))
	return query
}

// createQueryAccountFilter creates and return a new *elastic.TermsQuery on the accountList array
func createQueryAccountFilter(accountList []string) *elastic.TermsQuery {
	accountListFormatted := make([]interface{}, len(accountList))
	for i, v := range accountList {
		accountListFormatted[i] = v
	}
	return elastic.NewTermsQuery("usageAccountId", accountListFormatted...)
}

// getTagsValuesFilter returns a string of the field to filter
func getTagsValuesFilter(filter string) (string) {
	var filters = map[string]string{
		"product":          "productCode",
		"region":           "region",
		"account":          "usageAccountId",
		"availabilityzone": "availabilityZone",
	}
	for i := range filters {
		if i == filter {
			return filters[i]
		}
	}
	return "error"
}

// arrayContainsString returns true if a string is present in an array of string
func arrayContainsString(s []string, e string) bool {
	for _, a := range s {
		if a == e {
			return true
		}
	}
	return false
}<|MERGE_RESOLUTION|>--- conflicted
+++ resolved
@@ -32,15 +32,8 @@
 	esTagsValuesResult struct {
 		Keys struct {
 			Buckets []struct {
-<<<<<<< HEAD
-				Key  string `json:"key"`
-				Cost struct {
-					Value float64 `json:"value"`
-				} `json:"cost"`
-=======
-				Key string `json:"key"`
+				Key  string       `json:"key"`
 				Tags esTagsResult `json:"tags"`
->>>>>>> e02b07f6
 			} `json:"buckets"`
 		} `json:"keys"`
 	}
@@ -57,7 +50,7 @@
 	esFilterResult struct {
 		Buckets []struct {
 			Product string `json:"key"`
-			Cost struct {
+			Cost    struct {
 				Value float64 `json:"value"`
 			} `json:"cost"`
 		} `json:"buckets"`
@@ -80,28 +73,14 @@
 )
 
 // getTagsValuesWithParsedParams will parse the data from ElasticSearch and return it
-<<<<<<< HEAD
 func getTagsValuesWithParsedParams(ctx context.Context, params tagsValuesQueryParams) (int, interface{}) {
-	var response = TagsValuesResponse{}
-	l := jsonlog.LoggerFromContextOrDefault(ctx)
-	for i := range params.TagsKey {
-		var typedDocument esTagsValuesResult
-		res, returnCode, err := makeElasticSearchRequestForTagsValues(ctx, params, es.Client, i)
-		if err != nil {
-			if returnCode == http.StatusOK {
-				return returnCode, response
-			}
-			return returnCode, errors.New("Internal server error")
-=======
-func getTagsValuesWithParsedParams(ctx context.Context, params tagsValuesQueryParams, user users.User) (int, interface{}) {
 	response := TagsValuesResponse{}
 	l := jsonlog.LoggerFromContextOrDefault(ctx)
 	var typedDocument esTagsValuesResult
-	res, returnCode, err := makeElasticSearchRequestForTagsValues(ctx, params, user, es.Client)
+	res, returnCode, err := makeElasticSearchRequestForTagsValues(ctx, params, es.Client)
 	if err != nil {
 		if returnCode == http.StatusOK {
 			return returnCode, response
->>>>>>> e02b07f6
 		}
 		return returnCode, errors.New("Internal server error")
 	}
@@ -132,28 +111,18 @@
 // the user (e.g if the index does not exists because it was not yet indexed ) the error will
 // be returned, but instead of having a 500 status code, it will return the provided status code
 // with empty data
-<<<<<<< HEAD
-func makeElasticSearchRequestForTagsValues(ctx context.Context, params tagsValuesQueryParams, client *elastic.Client, i int) (*elastic.SearchResult, int, error) {
-=======
-func makeElasticSearchRequestForTagsValues(ctx context.Context, params tagsValuesQueryParams,
-	user users.User, client *elastic.Client) (*elastic.SearchResult, int, error) {
->>>>>>> e02b07f6
+func makeElasticSearchRequestForTagsValues(ctx context.Context, params tagsValuesQueryParams, client *elastic.Client) (*elastic.SearchResult, int, error) {
 	l := jsonlog.LoggerFromContextOrDefault(ctx)
 	filter := getTagsValuesFilter(params.By)
 	query := getTagsValuesQuery(params)
 	index := strings.Join(params.IndexList, ",")
 	search := client.Search().Index(index).Size(0).Query(query)
-<<<<<<< HEAD
-	search.Aggregation("tags", elastic.NewTermsAggregation().Field("tags."+params.TagsKey[i]).
-		SubAggregation("cost", elastic.NewSumAggregation().Field("unblendedCost")))
-=======
-	search.Aggregation("data",    elastic.NewNestedAggregation().Path("tags").
-		SubAggregation("keys",    elastic.NewTermsAggregation().Field("tags.key").
-		SubAggregation("tags",    elastic.NewTermsAggregation().Field("tags.tag").
-		SubAggregation("rev",     elastic.NewReverseNestedAggregation().
-		SubAggregation("filter",  elastic.NewTermsAggregation().Field(filter).
-		SubAggregation("cost",    elastic.NewSumAggregation().Field("unblendedCost")))))))
->>>>>>> e02b07f6
+	search.Aggregation("data", elastic.NewNestedAggregation().Path("tags").
+		SubAggregation("keys", elastic.NewTermsAggregation().Field("tags.key").
+			SubAggregation("tags", elastic.NewTermsAggregation().Field("tags.tag").
+				SubAggregation("rev", elastic.NewReverseNestedAggregation().
+					SubAggregation("filter", elastic.NewTermsAggregation().Field(filter).
+						SubAggregation("cost", elastic.NewSumAggregation().Field("unblendedCost")))))))
 	res, err := search.Do(ctx)
 	if err != nil {
 		if elastic.IsNotFound(err) {
@@ -187,7 +156,7 @@
 }
 
 // getTagsValuesFilter returns a string of the field to filter
-func getTagsValuesFilter(filter string) (string) {
+func getTagsValuesFilter(filter string) string {
 	var filters = map[string]string{
 		"product":          "productCode",
 		"region":           "region",
