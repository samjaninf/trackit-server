//   Copyright 2018 MSolution.IO
//
//   Licensed under the Apache License, Version 2.0 (the "License");
//   you may not use this file except in compliance with the License.
//   You may obtain a copy of the License at
//
//       http://www.apache.org/licenses/LICENSE-2.0
//
//   Unless required by applicable law or agreed to in writing, software
//   distributed under the License is distributed on an "AS IS" BASIS,
//   WITHOUT WARRANTIES OR CONDITIONS OF ANY KIND, either express or implied.
//   See the License for the specific language governing permissions and
//   limitations under the License.

package reports

import (
	"context"
	"database/sql"
	"fmt"
	"github.com/trackit/jsonlog"
	"strconv"
	"strings"

	"github.com/trackit/trackit-server/aws"
	"github.com/trackit/trackit-server/aws/usageReports/history"
	"github.com/trackit/trackit-server/usageReports/ec2"
	"github.com/trackit/trackit-server/users"
)

var ec2InstanceFormat = []cell{
	newCell("ID").addStyle(textBold, backgroundGreen),
	newCell("Name").addStyle(textBold),
	newCell("Type").addStyle(textBold),
	newCell("Region").addStyle(textBold),
	newCell("Purchasing option").addStyle(textBold),
	newCell("Cost", 1).addStyle(textBold),
	newCell("CPU (Percentage)", 2).addStyle(textBold),
	newCell("Network (Bytes)", 2).addStyle(textBold),
	newCell("I/O (Bytes)", 4).addStyle(textBold),
	newCell("Key Pair").addStyle(textBold),
	newCell("Tags").addStyle(textBold),
	newCell("Name").addStyle(textBold),
	//	{"CPU Average (Percentage)", 1},
	//	{"CPU Peak (Percentage)", 1},
	//	{"Network In (Bytes)", 1},
	//	{"Network Out (Bytes)", 1},
	//	{"I/O Read (Bytes)", 1},
	//	{"I/O Read - Detailed (Bytes)", 1},
	//	{"I/O Write (Bytes)", 1},
	//	{"I/O Write - Detailed (Bytes)", 1},
}

func formatEc2Instance(instance ec2.Instance) []cell {
	var cost float64
	for _, value := range instance.Costs {
		cost += value
	}
	name := ""
	if value, ok := instance.Tags["Name"]; ok {
		name = value
	}
	ioRead, ioWrite := 0, 0
	ioReadDetails := make([]string, 0)
	ioWriteDetails := make([]string, 0)
	for volume, size := range instance.Stats.Volumes.Read {
		ioRead += int(size)
		ioReadDetails = append(ioReadDetails, fmt.Sprintf("%s:%d", volume, int(size)))
	}
	for volume, size := range instance.Stats.Volumes.Write {
		ioWrite += int(size)
		ioWriteDetails = append(ioWriteDetails, fmt.Sprintf("%s:%d", volume, int(size)))
	}
	tags := make([]string, 0)
	for key, value := range instance.Tags {
		tags = append(tags, fmt.Sprintf("%s:%s", key, value))
	}
	return []cell{
		newCell(instance.Id),
		newCell(name),
		newCell(instance.Type),
		newCell(instance.Region),
		newCell(instance.Purchasing),
		newCell(strconv.FormatFloat(cost, 'f', -1, 64)),
		newCell(strconv.FormatFloat(instance.Stats.Cpu.Average, 'f', -1, 64)),
		newCell(strconv.FormatFloat(instance.Stats.Cpu.Peak, 'f', -1, 64)),
		newCell(strconv.FormatFloat(instance.Stats.Network.In, 'f', -1, 64)),
		newCell(strconv.FormatFloat(instance.Stats.Network.Out, 'f', -1, 64)),
		newCell(strconv.Itoa(ioRead)),
		newCell(strings.Join(ioReadDetails, ";")),
		newCell(strconv.Itoa(ioWrite)),
		newCell(strings.Join(ioWriteDetails, ";")),
		newCell(instance.KeyPair),
		newCell(strings.Join(tags, ";")),
	}
}

func getEc2UsageReport(ctx context.Context, aa aws.AwsAccount, tx *sql.Tx) (data [][]cell, err error) {
	logger := jsonlog.LoggerFromContextOrDefault(ctx)

	data = make([][]cell, 0)
	data = append(data, ec2InstanceFormat)

<<<<<<< HEAD
	date, _ := history.GetHistoryDate()
=======
	now := time.Now()
	date := time.Date(now.Year(), now.Month()-1, 1, 0, 0, 0, 0, now.Location()).UTC()
>>>>>>> 698b7fa0

	identity, err := aa.GetAwsAccountIdentity()
	if err != nil {
		return
	}

	user, err := users.GetUserWithId(tx, aa.UserId)
	if err != nil {
		return
	}

	parameters := ec2.Ec2QueryParams{
		AccountList: []string{identity},
		Date:        date,
	}

<<<<<<< HEAD
	logger.Debug("Getting EC2 Usage Report for account", map[string]interface{}{
		"account": aa,
	})
=======
	logger.Debug("Getting EC2 Usage Report for account "+strconv.Itoa(aa.Id), nil)
>>>>>>> 698b7fa0
	_, reports, err := ec2.GetEc2Data(ctx, parameters, user, tx)
	if err != nil {
		return
	}

	if reports != nil && len(reports) > 0 {
		for _, report := range reports {
			row := formatEc2Instance(report.Instance)
			data = append(data, row)
		}
	}
	return
}<|MERGE_RESOLUTION|>--- conflicted
+++ resolved
@@ -18,10 +18,10 @@
 	"context"
 	"database/sql"
 	"fmt"
-	"github.com/trackit/jsonlog"
 	"strconv"
 	"strings"
 
+	"github.com/trackit/jsonlog"
 	"github.com/trackit/trackit-server/aws"
 	"github.com/trackit/trackit-server/aws/usageReports/history"
 	"github.com/trackit/trackit-server/usageReports/ec2"
@@ -101,12 +101,7 @@
 	data = make([][]cell, 0)
 	data = append(data, ec2InstanceFormat)
 
-<<<<<<< HEAD
 	date, _ := history.GetHistoryDate()
-=======
-	now := time.Now()
-	date := time.Date(now.Year(), now.Month()-1, 1, 0, 0, 0, 0, now.Location()).UTC()
->>>>>>> 698b7fa0
 
 	identity, err := aa.GetAwsAccountIdentity()
 	if err != nil {
@@ -123,13 +118,9 @@
 		Date:        date,
 	}
 
-<<<<<<< HEAD
 	logger.Debug("Getting EC2 Usage Report for account", map[string]interface{}{
 		"account": aa,
 	})
-=======
-	logger.Debug("Getting EC2 Usage Report for account "+strconv.Itoa(aa.Id), nil)
->>>>>>> 698b7fa0
 	_, reports, err := ec2.GetEc2Data(ctx, parameters, user, tx)
 	if err != nil {
 		return
