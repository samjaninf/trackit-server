//   Copyright 2018 MSolution.IO
//
//   Licensed under the Apache License, Version 2.0 (the "License");
//   you may not use this file except in compliance with the License.
//   You may obtain a copy of the License at
//
//       http://www.apache.org/licenses/LICENSE-2.0
//
//   Unless required by applicable law or agreed to in writing, software
//   distributed under the License is distributed on an "AS IS" BASIS,
//   WITHOUT WARRANTIES OR CONDITIONS OF ANY KIND, either express or implied.
//   See the License for the specific language governing permissions and
//   limitations under the License.

package reports

import (
	"context"
	"database/sql"
	"fmt"
	"github.com/trackit/jsonlog"
	"strconv"
	"strings"

	"github.com/trackit/trackit-server/aws"
	"github.com/trackit/trackit-server/aws/usageReports/history"
	"github.com/trackit/trackit-server/usageReports/ec2"
	"github.com/trackit/trackit-server/users"
)

var ec2InstanceFormat = []string{
	"ID",
	"Name",
	"Type",
	"Region",
	"Purchasing option",
	"Cost",
	"CPU Average (Percentage)",
	"CPU Peak (Percentage)",
	"Network In (Bytes)",
	"Network Out (Bytes)",
	"I/O Read (Bytes)",
	"I/O Read - Detailed (Bytes)",
	"I/O Write (Bytes)",
	"I/O Write - Detailed (Bytes)",
	"Key Pair",
	"Tags",
}

func formatEc2Instance(instance ec2.Instance) []string {
	var cost float64
	for _, value := range instance.Costs {
		cost += value
	}
	name := ""
	if value, ok := instance.Tags["Name"]; ok {
		name = value
	}
	ioRead, ioWrite := 0, 0
	ioReadDetails := make([]string, 0)
	ioWriteDetails := make([]string, 0)
	for volume, size := range instance.Stats.Volumes.Read {
		ioRead += int(size)
		ioReadDetails = append(ioReadDetails, fmt.Sprintf("%s:%d", volume, int(size)))
	}
	for volume, size := range instance.Stats.Volumes.Write {
		ioWrite += int(size)
		ioWriteDetails = append(ioWriteDetails, fmt.Sprintf("%s:%d", volume, int(size)))
	}
	tags := make([]string, 0)
	for key, value := range instance.Tags {
		tags = append(tags, fmt.Sprintf("%s:%s", key, value))
	}
	return []string{
		instance.Id,
		name,
		instance.Type,
		instance.Region,
		instance.Purchasing,
		strconv.FormatFloat(cost, 'f', -1, 64),
		strconv.FormatFloat(instance.Stats.Cpu.Average, 'f', -1, 64),
		strconv.FormatFloat(instance.Stats.Cpu.Peak, 'f', -1, 64),
		strconv.FormatFloat(instance.Stats.Network.In, 'f', -1, 64),
		strconv.FormatFloat(instance.Stats.Network.Out, 'f', -1, 64),
		strconv.Itoa(ioRead),
		strings.Join(ioReadDetails, ";"),
		strconv.Itoa(ioWrite),
		strings.Join(ioWriteDetails, ";"),
		instance.KeyPair,
		strings.Join(tags, ";"),
	}
}

func getEc2UsageReport(ctx context.Context, aa aws.AwsAccount, tx *sql.Tx) (data [][]string, err error) {
	logger := jsonlog.LoggerFromContextOrDefault(ctx)

	data = make([][]string, 0)
	data = append(data, ec2InstanceFormat)

<<<<<<< HEAD
	now := time.Now().UTC()
	date := time.Date(now.Year(), now.Month() - 1, 1, 0, 0, 0, 0, now.Location()).UTC()
=======
	date, _ := history.GetHistoryDate()
>>>>>>> ebe5adc9

	identity, err := aa.GetAwsAccountIdentity()
	if err != nil {
		return
	}

	user, err := users.GetUserWithId(tx, aa.UserId)
	if err != nil {
		return
	}

	parameters := ec2.Ec2QueryParams{
		AccountList: []string{identity},
		Date: date,
	}

	logger.Debug("Getting EC2 Usage Report for account", map[string]interface{}{
		"account": aa,
	})
	_, reports, err := ec2.GetEc2Data(ctx, parameters, user, tx)
	if err != nil {
		return
	}

	if reports != nil && len(reports) > 0 {
		for _, report := range reports {
			row := formatEc2Instance(report.Instance)
			data = append(data, row)
		}
	}
	return
}<|MERGE_RESOLUTION|>--- conflicted
+++ resolved
@@ -97,12 +97,7 @@
 	data = make([][]string, 0)
 	data = append(data, ec2InstanceFormat)
 
-<<<<<<< HEAD
-	now := time.Now().UTC()
-	date := time.Date(now.Year(), now.Month() - 1, 1, 0, 0, 0, 0, now.Location()).UTC()
-=======
 	date, _ := history.GetHistoryDate()
->>>>>>> ebe5adc9
 
 	identity, err := aa.GetAwsAccountIdentity()
 	if err != nil {
