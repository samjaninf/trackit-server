//   Copyright 2017 MSolution.IO
//
//   Licensed under the Apache License, Version 2.0 (the "License");
//   you may not use this file except in compliance with the License.
//   You may obtain a copy of the License at
//
//       http://www.apache.org/licenses/LICENSE-2.0
//
//   Unless required by applicable law or agreed to in writing, software
//   distributed under the License is distributed on an "AS IS" BASIS,
//   WITHOUT WARRANTIES OR CONDITIONS OF ANY KIND, either express or implied.
//   See the License for the specific language governing permissions and
//   limitations under the License.

package main

import (
	"context"
	"database/sql"
	"errors"
	"flag"
	"strconv"
	"time"

	"github.com/trackit/jsonlog"

	"github.com/trackit/trackit-server/aws"
	"github.com/trackit/trackit-server/aws/usageReports/ec2"
	"github.com/trackit/trackit-server/aws/usageReports/elasticache"
	"github.com/trackit/trackit-server/aws/usageReports/es"
	"github.com/trackit/trackit-server/aws/usageReports/history"
	"github.com/trackit/trackit-server/aws/usageReports/rds"
<<<<<<< HEAD
	"github.com/trackit/trackit-server/aws/usageReports/reservedInstances"
=======
	"github.com/trackit/trackit-server/aws/usageReports/lambda"
>>>>>>> f8009166
	"github.com/trackit/trackit-server/db"
)

// taskProcessAccount processes an AwsAccount to retrieve data from the AWS api.
func taskProcessAccount(ctx context.Context) error {
	args := flag.Args()
	logger := jsonlog.LoggerFromContextOrDefault(ctx)
	logger.Debug("Running task 'process-account'.", map[string]interface{}{
		"args": args,
	})
	if len(args) != 1 {
		return errors.New("taskProcessAccount requires an integer argument")
	} else if aaId, err := strconv.Atoi(args[0]); err != nil {
		return err
	} else {
		return ingestDataForAccount(ctx, aaId)
	}
}

// ingestDataForAccount ingests the AWS api data for an AwsAccount.
func ingestDataForAccount(ctx context.Context, aaId int) (err error) {
	var tx *sql.Tx
	var aa aws.AwsAccount
	var updateId int64
	logger := jsonlog.LoggerFromContextOrDefault(ctx)
	defer func() {
		if tx != nil {
			if err != nil {
				tx.Rollback()
			} else {
				tx.Commit()
			}
		}
	}()
	if tx, err = db.Db.BeginTx(ctx, nil); err != nil {
	} else if aa, err = aws.GetAwsAccountWithId(aaId, tx); err != nil {
	} else if updateId, err = registerAccountProcessing(db.Db, aa); err != nil {
	} else {
		ec2Err := processAccountEC2(ctx, aa)
		rdsErr := processAccountRDS(ctx, aa)
		esErr := processAccountES(ctx, aa)
		elastiCacheErr := processAccountElastiCache(ctx, aa)
<<<<<<< HEAD
		riErr := reservedInstances.FetchDailyReservationsStats(ctx, aa)
		historyCreated, historyErr := processAccountHistory(ctx, aa)
		updateAccountProcessingCompletion(ctx, aaId, db.Db, updateId, nil, rdsErr, ec2Err, esErr, elastiCacheErr, riErr, historyErr, historyCreated)
=======
		lambdaErr := processAccountLambda(ctx, aa)
		historyCreated, historyErr := processAccountHistory(ctx, aa)
		updateAccountProcessingCompletion(ctx, aaId, db.Db, updateId, nil, rdsErr, ec2Err, esErr, elastiCacheErr, lambdaErr, historyErr, historyCreated)
>>>>>>> f8009166
	}
	if err != nil {
		updateAccountProcessingCompletion(ctx, aaId, db.Db, updateId, err, nil, nil, nil, nil, nil, nil, false)
		logger.Error("Failed to process account data.", map[string]interface{}{
			"awsAccountId": aaId,
			"error":        err.Error(),
		})
	}
	return
}

func registerAccountProcessing(db *sql.DB, aa aws.AwsAccount) (int64, error) {
	const sqlstr = `INSERT INTO aws_account_update_job(
		aws_account_id,
		worker_id
	) VALUES (?, ?)`
	res, err := db.Exec(sqlstr, aa.Id, backendId)
	if err != nil {
		return 0, err
	}
	return res.LastInsertId()
}

<<<<<<< HEAD
func updateAccountProcessingCompletion(ctx context.Context, aaId int, db *sql.DB, updateId int64, jobErr, rdsErr, ec2Err, esErr, elastiCacheErr, riErr, historyErr error, historyCreated bool) {
	updateNextUpdateAccount(db, aaId)
	rErr := registerAccountProcessingCompletion(db, updateId, jobErr, rdsErr, ec2Err, esErr, elastiCacheErr, riErr, historyErr, historyCreated)
=======
func updateAccountProcessingCompletion(ctx context.Context, aaId int, db *sql.DB, updateId int64, jobErr, rdsErr, ec2Err, esErr, elastiCacheErr, lambdaErr, historyErr error, historyCreated bool) {
	updateNextUpdateAccount(db, aaId)
	rErr := registerAccountProcessingCompletion(db, updateId, jobErr, rdsErr, ec2Err, esErr, elastiCacheErr, lambdaErr, historyErr, historyCreated)
>>>>>>> f8009166
	if rErr != nil {
		logger := jsonlog.LoggerFromContextOrDefault(ctx)
		logger.Error("Failed to register account processing completion.", map[string]interface{}{
			"awsAccountId": aaId,
			"error":        rErr.Error(),
			"updateId":     updateId,
		})
	}
}

func errToStr(err error) string {
	if err != nil {
		return err.Error()
	}
	return ""
}

func updateNextUpdateAccount(db *sql.DB, aaId int) error {
	const sqlstr = `UPDATE aws_account SET
		next_update=?
	WHERE id=?`
	_, err := db.Exec(sqlstr, time.Now().AddDate(0, 0, 1), aaId)
	return err
}

<<<<<<< HEAD
func registerAccountProcessingCompletion(db *sql.DB, updateId int64, jobErr, rdsErr, ec2Err, esErr, elastiCacheErr, riErr, historyErr error, historyCreated bool) error {
=======
func registerAccountProcessingCompletion(db *sql.DB, updateId int64, jobErr, rdsErr, ec2Err, esErr, elastiCacheErr, lambdaErr, historyErr error, historyCreated bool) error {
>>>>>>> f8009166
	const sqlstr = `UPDATE aws_account_update_job SET
		completed=?,
		jobError=?,
		rdsError=?,
		ec2Error=?,
		esError=?,
		elastiCacheError=?,
<<<<<<< HEAD
		riError=?,
		historyError=?,
		monthly_reports_generated=?
	WHERE id=?`
	_, err := db.Exec(sqlstr, time.Now(), errToStr(jobErr), errToStr(rdsErr), errToStr(ec2Err), errToStr(esErr), errToStr(elastiCacheErr), errToStr(riErr), errToStr(historyErr), historyCreated, updateId)
=======
		lambdaError=?,
		historyError=?,
		monthly_reports_generated=?
	WHERE id=?`
	_, err := db.Exec(sqlstr, time.Now(), errToStr(jobErr), errToStr(rdsErr), errToStr(ec2Err), errToStr(esErr), errToStr(elastiCacheErr), errToStr(lambdaErr), errToStr(historyErr), historyCreated, updateId)
>>>>>>> f8009166
	return err
}

// processAccountRDS processes all the RDS data for an AwsAccount
func processAccountRDS(ctx context.Context, aa aws.AwsAccount) error {
	err := rds.FetchDailyInstancesStats(ctx, aa)
	if err != nil {
		logger := jsonlog.LoggerFromContextOrDefault(ctx)
		logger.Error("Failed to ingest RDS data.", map[string]interface{}{
			"awsAccountId": aa.Id,
			"error":        err.Error(),
		})
	}
	return err
}

// processAccountEC2 processes all the EC2 data for an AwsAccount
func processAccountEC2(ctx context.Context, aa aws.AwsAccount) error {
	err := ec2.FetchDailyInstancesStats(ctx, aa)
	if err != nil {
		logger := jsonlog.LoggerFromContextOrDefault(ctx)
		logger.Error("Failed to ingest EC2 data.", map[string]interface{}{
			"awsAccountId": aa.Id,
			"error":        err.Error(),
		})
	}
	return err
}

// processAccountES processes all the ES data for an AwsAccount
func processAccountES(ctx context.Context, aa aws.AwsAccount) error {
	err := es.FetchDomainsStats(ctx, aa)
	if err != nil {
		logger := jsonlog.LoggerFromContextOrDefault(ctx)
		logger.Error("Failed to ingest ES data", map[string]interface{}{
			"awsAccountId": aa.Id,
			"error":        err.Error(),
		})
	}
	return err
}

// processAccountElastiCache processes all the ElastiCache data for an AwsAccount
func processAccountElastiCache(ctx context.Context, aa aws.AwsAccount) error {
	err := elasticache.FetchDailyInstancesStats(ctx, aa)
	if err != nil {
		logger := jsonlog.LoggerFromContextOrDefault(ctx)
		logger.Error("Failed to ingest ElastiCache data", map[string]interface{}{
			"awsAccountId": aa.Id,
			"error":        err.Error(),
		})
	}
	return err
}

// processAccountLambda processes all the Lambda data for an AwsAccount
func processAccountLambda(ctx context.Context, aa aws.AwsAccount) error {
	err := lambda.FetchDailyFunctionsStats(ctx, aa)
	if err != nil {
		logger := jsonlog.LoggerFromContextOrDefault(ctx)
		logger.Error("Failed to ingest Lambda data", map[string]interface{}{
			"awsAccountId": aa.Id,
			"error":        err.Error(),
		})
	}
	return err
}

// processAccountHistory processes EC2, RDS, ES, ElastiCache and Lambda data with billing data for an AwsAccount
func processAccountHistory(ctx context.Context, aa aws.AwsAccount) (bool, error) {
	status, err := history.FetchHistoryInfos(ctx, aa)
	if err != nil && err != history.ErrBillingDataIncomplete {
		logger := jsonlog.LoggerFromContextOrDefault(ctx)
		logger.Error("Failed to ingest History data.", map[string]interface{}{
			"awsAccountId": aa.Id,
			"error":        err.Error(),
		})
	}
	return status, err
}<|MERGE_RESOLUTION|>--- conflicted
+++ resolved
@@ -30,11 +30,8 @@
 	"github.com/trackit/trackit-server/aws/usageReports/es"
 	"github.com/trackit/trackit-server/aws/usageReports/history"
 	"github.com/trackit/trackit-server/aws/usageReports/rds"
-<<<<<<< HEAD
 	"github.com/trackit/trackit-server/aws/usageReports/reservedInstances"
-=======
 	"github.com/trackit/trackit-server/aws/usageReports/lambda"
->>>>>>> f8009166
 	"github.com/trackit/trackit-server/db"
 )
 
@@ -77,18 +74,13 @@
 		rdsErr := processAccountRDS(ctx, aa)
 		esErr := processAccountES(ctx, aa)
 		elastiCacheErr := processAccountElastiCache(ctx, aa)
-<<<<<<< HEAD
+		lambdaErr := processAccountLambda(ctx, aa)
 		riErr := reservedInstances.FetchDailyReservationsStats(ctx, aa)
 		historyCreated, historyErr := processAccountHistory(ctx, aa)
-		updateAccountProcessingCompletion(ctx, aaId, db.Db, updateId, nil, rdsErr, ec2Err, esErr, elastiCacheErr, riErr, historyErr, historyCreated)
-=======
-		lambdaErr := processAccountLambda(ctx, aa)
-		historyCreated, historyErr := processAccountHistory(ctx, aa)
-		updateAccountProcessingCompletion(ctx, aaId, db.Db, updateId, nil, rdsErr, ec2Err, esErr, elastiCacheErr, lambdaErr, historyErr, historyCreated)
->>>>>>> f8009166
-	}
-	if err != nil {
-		updateAccountProcessingCompletion(ctx, aaId, db.Db, updateId, err, nil, nil, nil, nil, nil, nil, false)
+		updateAccountProcessingCompletion(ctx, aaId, db.Db, updateId, nil, rdsErr, ec2Err, esErr, elastiCacheErr, lambdaErr, riErr, historyErr, historyCreated)
+	}
+	if err != nil {
+		updateAccountProcessingCompletion(ctx, aaId, db.Db, updateId, err, nil, nil, nil, nil, nil, nil, nil, false)
 		logger.Error("Failed to process account data.", map[string]interface{}{
 			"awsAccountId": aaId,
 			"error":        err.Error(),
@@ -109,15 +101,10 @@
 	return res.LastInsertId()
 }
 
-<<<<<<< HEAD
-func updateAccountProcessingCompletion(ctx context.Context, aaId int, db *sql.DB, updateId int64, jobErr, rdsErr, ec2Err, esErr, elastiCacheErr, riErr, historyErr error, historyCreated bool) {
+
+func updateAccountProcessingCompletion(ctx context.Context, aaId int, db *sql.DB, updateId int64, jobErr, rdsErr, ec2Err, esErr, elastiCacheErr, lambdaErr, riErr, historyErr error, historyCreated bool) {
 	updateNextUpdateAccount(db, aaId)
-	rErr := registerAccountProcessingCompletion(db, updateId, jobErr, rdsErr, ec2Err, esErr, elastiCacheErr, riErr, historyErr, historyCreated)
-=======
-func updateAccountProcessingCompletion(ctx context.Context, aaId int, db *sql.DB, updateId int64, jobErr, rdsErr, ec2Err, esErr, elastiCacheErr, lambdaErr, historyErr error, historyCreated bool) {
-	updateNextUpdateAccount(db, aaId)
-	rErr := registerAccountProcessingCompletion(db, updateId, jobErr, rdsErr, ec2Err, esErr, elastiCacheErr, lambdaErr, historyErr, historyCreated)
->>>>>>> f8009166
+	rErr := registerAccountProcessingCompletion(db, updateId, jobErr, rdsErr, ec2Err, esErr, elastiCacheErr, lambdaErr, riErr, historyErr, historyCreated)
 	if rErr != nil {
 		logger := jsonlog.LoggerFromContextOrDefault(ctx)
 		logger.Error("Failed to register account processing completion.", map[string]interface{}{
@@ -143,11 +130,7 @@
 	return err
 }
 
-<<<<<<< HEAD
-func registerAccountProcessingCompletion(db *sql.DB, updateId int64, jobErr, rdsErr, ec2Err, esErr, elastiCacheErr, riErr, historyErr error, historyCreated bool) error {
-=======
-func registerAccountProcessingCompletion(db *sql.DB, updateId int64, jobErr, rdsErr, ec2Err, esErr, elastiCacheErr, lambdaErr, historyErr error, historyCreated bool) error {
->>>>>>> f8009166
+func registerAccountProcessingCompletion(db *sql.DB, updateId int64, jobErr, rdsErr, ec2Err, esErr, elastiCacheErr, lambdaErr, riErr, historyErr error, historyCreated bool) error {
 	const sqlstr = `UPDATE aws_account_update_job SET
 		completed=?,
 		jobError=?,
@@ -155,19 +138,12 @@
 		ec2Error=?,
 		esError=?,
 		elastiCacheError=?,
-<<<<<<< HEAD
+		lambdaError=?,
 		riError=?,
 		historyError=?,
 		monthly_reports_generated=?
 	WHERE id=?`
-	_, err := db.Exec(sqlstr, time.Now(), errToStr(jobErr), errToStr(rdsErr), errToStr(ec2Err), errToStr(esErr), errToStr(elastiCacheErr), errToStr(riErr), errToStr(historyErr), historyCreated, updateId)
-=======
-		lambdaError=?,
-		historyError=?,
-		monthly_reports_generated=?
-	WHERE id=?`
-	_, err := db.Exec(sqlstr, time.Now(), errToStr(jobErr), errToStr(rdsErr), errToStr(ec2Err), errToStr(esErr), errToStr(elastiCacheErr), errToStr(lambdaErr), errToStr(historyErr), historyCreated, updateId)
->>>>>>> f8009166
+	_, err := db.Exec(sqlstr, time.Now(), errToStr(jobErr), errToStr(rdsErr), errToStr(ec2Err), errToStr(esErr), errToStr(elastiCacheErr), errToStr(lambdaErr), errToStr(riErr), errToStr(historyErr), historyCreated, updateId)
 	return err
 }
 
