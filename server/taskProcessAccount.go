--- conflicted
+++ resolved
@@ -23,14 +23,15 @@
 	"time"
 
 	"github.com/trackit/jsonlog"
+
 	"github.com/trackit/trackit-server/aws"
 	"github.com/trackit/trackit-server/aws/usageReports/ec2"
 	"github.com/trackit/trackit-server/aws/usageReports/elasticache"
 	"github.com/trackit/trackit-server/aws/usageReports/es"
 	"github.com/trackit/trackit-server/aws/usageReports/history"
 	"github.com/trackit/trackit-server/aws/usageReports/rds"
+	"github.com/trackit/trackit-server/aws/usageReports/lambda"
 	"github.com/trackit/trackit-server/db"
-	"github.com/trackit/trackit-server/aws/usageReports/lambda"
 )
 
 // taskProcessAccount processes an AwsAccount to retrieve data from the AWS api.
@@ -71,18 +72,13 @@
 		ec2Err := processAccountEC2(ctx, aa)
 		rdsErr := processAccountRDS(ctx, aa)
 		esErr := processAccountES(ctx, aa)
-<<<<<<< HEAD
+		elastiCacheErr := processAccountElastiCache(ctx, aa)
 		lambdaErr := processAccountLambda(ctx, aa)
 		historyCreated, historyErr := processAccountHistory(ctx, aa)
-		updateAccountProcessingCompletion(ctx, aaId, db.Db, updateId, nil, rdsErr, ec2Err, esErr, lambdaErr, historyErr, historyCreated)
-=======
-		elastiCacheErr := processAccountElastiCache(ctx, aa)
-		historyCreated, historyErr := processAccountHistory(ctx, aa)
-		updateAccountProcessingCompletion(ctx, aaId, db.Db, updateId, nil, rdsErr, ec2Err, esErr, elastiCacheErr, historyErr, historyCreated)
->>>>>>> cb6ed232
-	}
-	if err != nil {
-		updateAccountProcessingCompletion(ctx, aaId, db.Db, updateId, err, nil, nil, nil, nil, nil, false)
+		updateAccountProcessingCompletion(ctx, aaId, db.Db, updateId, nil, rdsErr, ec2Err, esErr, elastiCacheErr, lambdaErr, historyErr, historyCreated)
+	}
+	if err != nil {
+		updateAccountProcessingCompletion(ctx, aaId, db.Db, updateId, err, nil, nil, nil, nil, nil, nil, false)
 		logger.Error("Failed to process account data.", map[string]interface{}{
 			"awsAccountId": aaId,
 			"error":        err.Error(),
@@ -103,15 +99,9 @@
 	return res.LastInsertId()
 }
 
-<<<<<<< HEAD
-func updateAccountProcessingCompletion(ctx context.Context, aaId int, db *sql.DB, updateId int64, jobErr, rdsErr error, ec2Err error, esErr error, lambdaErr, historyErr error, historyCreated bool) {
+func updateAccountProcessingCompletion(ctx context.Context, aaId int, db *sql.DB, updateId int64, jobErr, rdsErr, ec2Err, esErr, elastiCacheErr, lambdaErr, historyErr error, historyCreated bool) {
 	updateNextUpdateAccount(db, aaId)
-	rErr := registerAccountProcessingCompletion(db, updateId, jobErr, rdsErr, ec2Err, esErr, lambdaErr, historyErr, historyCreated)
-=======
-func updateAccountProcessingCompletion(ctx context.Context, aaId int, db *sql.DB, updateId int64, jobErr, rdsErr, ec2Err, esErr, elastiCacheErr, historyErr error, historyCreated bool) {
-	updateNextUpdateAccount(db, aaId)
-	rErr := registerAccountProcessingCompletion(db, updateId, jobErr, rdsErr, ec2Err, esErr, elastiCacheErr, historyErr, historyCreated)
->>>>>>> cb6ed232
+	rErr := registerAccountProcessingCompletion(db, updateId, jobErr, rdsErr, ec2Err, esErr, elastiCacheErr, lambdaErr, historyErr, historyCreated)
 	if rErr != nil {
 		logger := jsonlog.LoggerFromContextOrDefault(ctx)
 		logger.Error("Failed to register account processing completion.", map[string]interface{}{
@@ -137,30 +127,19 @@
 	return err
 }
 
-<<<<<<< HEAD
-func registerAccountProcessingCompletion(db *sql.DB, updateId int64, jobErr, rdsErr error, ec2Err error, esErr error, lambdaErr, historyErr error, historyCreated bool) error {
-=======
-func registerAccountProcessingCompletion(db *sql.DB, updateId int64, jobErr, rdsErr, ec2Err, esErr, elastiCacheErr, historyErr error, historyCreated bool) error {
->>>>>>> cb6ed232
+func registerAccountProcessingCompletion(db *sql.DB, updateId int64, jobErr, rdsErr, ec2Err, esErr, elastiCacheErr, lambdaErr, historyErr error, historyCreated bool) error {
 	const sqlstr = `UPDATE aws_account_update_job SET
 		completed=?,
 		jobError=?,
 		rdsError=?,
 		ec2Error=?,
 		esError=?,
-<<<<<<< HEAD
+		elastiCacheError=?,
 		lambdaError=?,
 		historyError=?,
 		monthly_reports_generated=?
 	WHERE id=?`
-	_, err := db.Exec(sqlstr, time.Now(), errToStr(jobErr), errToStr(rdsErr), errToStr(ec2Err), errToStr(esErr), errToStr(lambdaErr), errToStr(historyErr), historyCreated, updateId)
-=======
-		elastiCacheError=?,
-		historyError=?,
-		monthly_reports_generated=?
-	WHERE id=?`
-	_, err := db.Exec(sqlstr, time.Now(), errToStr(jobErr), errToStr(rdsErr), errToStr(ec2Err), errToStr(esErr), errToStr(elastiCacheErr), errToStr(historyErr), historyCreated, updateId)
->>>>>>> cb6ed232
+	_, err := db.Exec(sqlstr, time.Now(), errToStr(jobErr), errToStr(rdsErr), errToStr(ec2Err), errToStr(esErr), errToStr(elastiCacheErr), errToStr(lambdaErr), errToStr(historyErr), historyCreated, updateId)
 	return err
 }
 
@@ -200,39 +179,36 @@
 			"error":        err.Error(),
 		})
 	}
-	return nil
-}
-
-<<<<<<< HEAD
+	return err
+}
+
+// processAccountElastiCache processes all the ElastiCache data for an AwsAccount
+func processAccountElastiCache(ctx context.Context, aa aws.AwsAccount) error {
+	err := elasticache.FetchDailyInstancesStats(ctx, aa)
+	if err != nil {
+		logger := jsonlog.LoggerFromContextOrDefault(ctx)
+		logger.Error("Failed to ingest ElastiCache data", map[string]interface{}{
+			"awsAccountId": aa.Id,
+			"error":        err.Error(),
+		})
+	}
+	return err
+}
+
 // processAccountLambda processes all the Lambda data for an AwsAccount
 func processAccountLambda(ctx context.Context, aa aws.AwsAccount) error {
 	err := lambda.FetchDailyFunctionsStats(ctx, aa)
 	if err != nil {
 		logger := jsonlog.LoggerFromContextOrDefault(ctx)
-		logger.Error("Failed to ingest Lambda data.", map[string]interface{}{
-=======
-// processAccountElastiCache processes all the ElastiCache data for an AwsAccount
-func processAccountElastiCache(ctx context.Context, aa aws.AwsAccount) error {
-	err := elasticache.FetchDailyInstancesStats(ctx, aa)
-	if err != nil {
-		logger := jsonlog.LoggerFromContextOrDefault(ctx)
-		logger.Error("Failed to ingest ElastiCache data", map[string]interface{}{
->>>>>>> cb6ed232
-			"awsAccountId": aa.Id,
-			"error":        err.Error(),
-		})
-	}
-<<<<<<< HEAD
-	return err
-}
-
-// processAccountHistoryRDS processes EC2, RDS and ES data with billing data for an AwsAccount
-=======
-	return nil
-}
-
-// processAccountHistory processes EC2, RDS, ES and ElastiCache data with billing data for an AwsAccount
->>>>>>> cb6ed232
+		logger.Error("Failed to ingest Lambda data", map[string]interface{}{
+			"awsAccountId": aa.Id,
+			"error":        err.Error(),
+		})
+	}
+	return err
+}
+
+// processAccountHistory processes EC2, RDS, ES, ElastiCache and Lambda data with billing data for an AwsAccount
 func processAccountHistory(ctx context.Context, aa aws.AwsAccount) (bool, error) {
 	status, err := history.FetchHistoryInfos(ctx, aa)
 	if err != nil && err != history.ErrBillingDataIncomplete {
