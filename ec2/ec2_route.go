//   Copyright 2017 MSolution.IO
//
//   Licensed under the Apache License, Version 2.0 (the "License");
//   you may not use this file except in compliance with the License.
//   You may obtain a copy of the License at
//
//       http://www.apache.org/licenses/LICENSE-2.0
//
//   Unless required by applicable law or agreed to in writing, software
//   distributed under the License is distributed on an "AS IS" BASIS,
//   WITHOUT WARRANTIES OR CONDITIONS OF ANY KIND, either express or implied.
//   See the License for the specific language governing permissions and
//   limitations under the License.

package ec2

import (
	"context"
	"database/sql"
	"fmt"
	"net/http"
	"strings"

	"github.com/trackit/jsonlog"
	"gopkg.in/olivere/elastic.v5"

	"github.com/trackit/trackit-server/aws/ec2"
	"github.com/trackit/trackit-server/db"
	"github.com/trackit/trackit-server/es"
	"github.com/trackit/trackit-server/routes"
	"github.com/trackit/trackit-server/users"
)

// esQueryParams will store the parsed query params
type esQueryParams struct {
	accountList []string
	indexList   []string
}

// ec2QueryArgs allows to get required queryArgs params
var ec2QueryArgs = []routes.QueryArg{
	routes.AwsAccountsOptionalQueryArg,
}

func init() {
	routes.MethodMuxer{
		http.MethodGet: routes.H(getEc2Instances).With(
			db.RequestTransaction{Db: db.Db},
			users.RequireAuthenticatedUser{users.ViewerAsParent},
			routes.QueryArgs(ec2QueryArgs),
			routes.Documentation{
				Summary:     "get the list of EC2 instances",
				Description: "Responds with the list of EC2 instances based on the queryparams passed to it",
			},
		),
	}.H().Register("/ec2")
}

// makeElasticSearchEc2Request prepares and run the request to retrieve the latest reports
// based on the esQueryParams
// It will return the data, an http status code (as int) and an error.
// Because an error can be generated, but is not critical and is not needed to be known by
// the user (e.g if the index does not exists because it was not yet indexed ) the error will
// be returned, but instead of having a 500 status code, it will return the provided status code
<<<<<<< HEAD
// with empty data
func makeElasticSearchEc2Request(ctx context.Context, parsedParams esQueryParams, user users.User) (*elastic.SearchResult, int, error) {
	l := jsonlog.LoggerFromContextOrDefault(ctx)
	index := es.IndexNameForUser(user, ec2.IndexPrefixEC2Report)
	searchService := GetElasticSearchEc2Params(
=======
// with empy data
func makeElasticSearchRequest(ctx context.Context, parsedParams esQueryParams) (*elastic.SearchResult, int, error) {
	l := jsonlog.LoggerFromContextOrDefault(ctx)
	index := strings.Join(parsedParams.indexList, ",")
	searchService := GetElasticSearchParams(
>>>>>>> 8a59f45f
		parsedParams.accountList,
		es.Client,
		index,
	)
	res, err := searchService.Do(ctx)
	if err != nil {
		if elastic.IsNotFound(err) {
			l.Warning("Query execution failed, ES index does not exists : "+index, err)
			return nil, http.StatusOK, err
		}
		l.Error("Query execution failed : "+err.Error(), nil)
		return nil, http.StatusInternalServerError, fmt.Errorf("could not execute the ElasticSearch query")
	}
	return res, http.StatusOK, nil
}

// getEc2Instances returns the list of EC2 reports based on the query params, in JSON format.
func getEc2Instances(request *http.Request, a routes.Arguments) (int, interface{}) {
	user := a[users.AuthenticatedUser].(users.User)
	parsedParams := esQueryParams{
		accountList: []string{},
	}
	if a[ec2QueryArgs[0]] != nil {
		parsedParams.accountList = a[ec2QueryArgs[0]].([]string)
	}
	tx := a[db.Transaction].(*sql.Tx)
	accountsAndIndexes, returnCode, err := es.GetAccountsAndIndexes(parsedParams.accountList, user, tx, ec2.IndexPrefixEC2Report)
	if err != nil {
		return returnCode, err
	}
<<<<<<< HEAD
	searchResult, returnCode, err := makeElasticSearchEc2Request(request.Context(), parsedParams, user)
=======
	parsedParams.accountList = accountsAndIndexes.Accounts
	parsedParams.indexList = accountsAndIndexes.Indexes
	searchResult, returnCode, err := makeElasticSearchRequest(request.Context(), parsedParams)
>>>>>>> 8a59f45f
	if err != nil {
		return returnCode, err
	}
	res, err := prepareResponse(request.Context(), searchResult, user)
	if err != nil {
		return http.StatusInternalServerError, err
	}
	return http.StatusOK, res
}<|MERGE_RESOLUTION|>--- conflicted
+++ resolved
@@ -62,19 +62,11 @@
 // Because an error can be generated, but is not critical and is not needed to be known by
 // the user (e.g if the index does not exists because it was not yet indexed ) the error will
 // be returned, but instead of having a 500 status code, it will return the provided status code
-<<<<<<< HEAD
 // with empty data
-func makeElasticSearchEc2Request(ctx context.Context, parsedParams esQueryParams, user users.User) (*elastic.SearchResult, int, error) {
-	l := jsonlog.LoggerFromContextOrDefault(ctx)
-	index := es.IndexNameForUser(user, ec2.IndexPrefixEC2Report)
-	searchService := GetElasticSearchEc2Params(
-=======
-// with empy data
-func makeElasticSearchRequest(ctx context.Context, parsedParams esQueryParams) (*elastic.SearchResult, int, error) {
+func makeElasticSearchEc2Request(ctx context.Context, parsedParams esQueryParams) (*elastic.SearchResult, int, error) {
 	l := jsonlog.LoggerFromContextOrDefault(ctx)
 	index := strings.Join(parsedParams.indexList, ",")
-	searchService := GetElasticSearchParams(
->>>>>>> 8a59f45f
+	searchService := GetElasticSearchEc2Params(
 		parsedParams.accountList,
 		es.Client,
 		index,
@@ -105,17 +97,13 @@
 	if err != nil {
 		return returnCode, err
 	}
-<<<<<<< HEAD
-	searchResult, returnCode, err := makeElasticSearchEc2Request(request.Context(), parsedParams, user)
-=======
 	parsedParams.accountList = accountsAndIndexes.Accounts
 	parsedParams.indexList = accountsAndIndexes.Indexes
-	searchResult, returnCode, err := makeElasticSearchRequest(request.Context(), parsedParams)
->>>>>>> 8a59f45f
+	searchResult, returnCode, err := makeElasticSearchEc2Request(request.Context(), parsedParams)
 	if err != nil {
 		return returnCode, err
 	}
-	res, err := prepareResponse(request.Context(), searchResult, user)
+	res, err := prepareResponse(request.Context(), searchResult, user, tx)
 	if err != nil {
 		return http.StatusInternalServerError, err
 	}
