//   Copyright 2017 MSolution.IO
//
//   Licensed under the Apache License, Version 2.0 (the "License");
//   you may not use this file except in compliance with the License.
//   You may obtain a copy of the License at
//
//       http://www.apache.org/licenses/LICENSE-2.0
//
//   Unless required by applicable law or agreed to in writing, software
//   distributed under the License is distributed on an "AS IS" BASIS,
//   WITHOUT WARRANTIES OR CONDITIONS OF ANY KIND, either express or implied.
//   See the License for the specific language governing permissions and
//   limitations under the License.

package users

import (
	"database/sql"
	"errors"
	"net/http"

	"github.com/trackit/jsonlog"

	"github.com/trackit/trackit-server/db"
	"github.com/trackit/trackit-server/routes"
)

type RequireAuthenticatedUser struct {
	ViewerHandling viewerHandling
}

type authenticatedUserArgumentKey uint
type viewerHandling uint

const (
	AuthenticatedUser            = authenticatedUserArgumentKey(iota)
	TagRequireUserAuthentication = "require:userauth"
)

const (
	ViewerCannot = viewerHandling(iota)
	ViewerAsSelf
	ViewerAsParent
)

func (d RequireAuthenticatedUser) Decorate(h routes.Handler) routes.Handler {
	h.Func = d.getFunc(h.Func)
	h.Documentation = d.getDocumentation(h.Documentation)
	return h
}

func (d RequireAuthenticatedUser) getFunc(hf routes.HandlerFunc) routes.HandlerFunc {
	return func(w http.ResponseWriter, r *http.Request, a routes.Arguments) (int, interface{}) {
		logger := jsonlog.LoggerFromContextOrDefault(r.Context())
		auth := r.Header["Authorization"]
		tx := a[db.Transaction].(*sql.Tx)
		if auth != nil && len(auth) == 1 {
			tokenString := auth[0]
			if user, err := testToken(tx, tokenString); err == nil {
				return d.handleWithAuthenticatedUser(user, tx, hf, w, r, a)
<<<<<<< HEAD
			} else if err != ErrCannotReadToken && err != ErrInvalidClaims && err != ErrMarketplaceInvalidToken {
				logger.Error("Abnormal authentication failure.", err.Error())
=======
			} else if err != ErrCannotReadToken && err != ErrInvalidClaims {
				logger.Error("Abnormal authentication failure.", map[string]interface{}{
					"error": err.Error(),
					"user":  user.Email,
					"token": tokenString,
				})
>>>>>>> 7f3c4740
				return http.StatusInternalServerError, ErrFailedToValidateToken
			} else {
				return http.StatusUnauthorized, err
			}
		} else {
			return http.StatusUnauthorized, ErrMissingToken
		}
	}
}

func (d RequireAuthenticatedUser) handleWithAuthenticatedUser(user User, tx *sql.Tx, hf routes.HandlerFunc, w http.ResponseWriter, r *http.Request, a routes.Arguments) (int, interface{}) {
	switch d.ViewerHandling {
	case ViewerAsParent:
		if user.ParentId != nil {
			var err error
			user, err = GetUserParent(r.Context(), tx, user)
			if err != nil {
				jsonlog.LoggerFromContextOrDefault(r.Context()).Error("Failed to get viewer user parent.", err.Error())
				return http.StatusInternalServerError, errors.New("Failed to get viewer user parent.")
			}
		}
	case ViewerCannot:
		if user.ParentId != nil {
			return http.StatusUnauthorized, errors.New("This action is unavailable to viewer users.")
		}
	default:
	}
	a[AuthenticatedUser] = user
	return hf(w, r, a)
}

func (_ RequireAuthenticatedUser) getDocumentation(hd routes.HandlerDocumentation) routes.HandlerDocumentation {
	if hd.Tags == nil {
		hd.Tags = make(routes.Tags)
	}
	hd.Tags[TagRequireUserAuthentication] = []string{"authenticated"}
	return hd
}<|MERGE_RESOLUTION|>--- conflicted
+++ resolved
@@ -58,17 +58,12 @@
 			tokenString := auth[0]
 			if user, err := testToken(tx, tokenString); err == nil {
 				return d.handleWithAuthenticatedUser(user, tx, hf, w, r, a)
-<<<<<<< HEAD
-			} else if err != ErrCannotReadToken && err != ErrInvalidClaims && err != ErrMarketplaceInvalidToken {
-				logger.Error("Abnormal authentication failure.", err.Error())
-=======
-			} else if err != ErrCannotReadToken && err != ErrInvalidClaims {
+			} else if err != ErrCannotReadToken && err != ErrInvalidClaims && err != ErrMarketplaceInvalidToken{
 				logger.Error("Abnormal authentication failure.", map[string]interface{}{
 					"error": err.Error(),
 					"user":  user.Email,
 					"token": tokenString,
 				})
->>>>>>> 7f3c4740
 				return http.StatusInternalServerError, ErrFailedToValidateToken
 			} else {
 				return http.StatusUnauthorized, err
