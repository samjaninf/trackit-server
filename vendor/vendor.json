--- conflicted
+++ resolved
@@ -229,11 +229,7 @@
 			"revisionTime": "2018-07-25T21:42:05Z"
 		},
 		{
-<<<<<<< HEAD
-			"checksumSHA1": "a4Kb3tBW4zaoS8UFrkfU8MNHE8o=",
-=======
 			"checksumSHA1": "hGhUGbG0E3RrhhJpfKq6bKUebz4=",
->>>>>>> e201492b
 			"path": "github.com/aws/aws-sdk-go/service/ec2",
 			"revision": "ddfc3ca419279cf2f67b12719e51fe8500d0029d",
 			"revisionTime": "2018-07-25T21:42:05Z"
