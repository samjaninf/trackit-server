--   Copyright 2017 MSolution.IO
--
--   Licensed under the Apache License, Version 2.0 (the "License");
--   you may not use this file except in compliance with the License.
--   You may obtain a copy of the License at
--
--       http://www.apache.org/licenses/LICENSE-2.0
--
--   Unless required by applicable law or agreed to in writing, software
--   distributed under the License is distributed on an "AS IS" BASIS,
--   WITHOUT WARRANTIES OR CONDITIONS OF ANY KIND, either express or implied.
--   See the License for the specific language governing permissions and
--   limitations under the License.

CREATE TABLE user (
	id INTEGER NOT NULL AUTO_INCREMENT,
	created       TIMESTAMP    NOT NULL DEFAULT CURRENT_TIMESTAMP,
	modified      TIMESTAMP    NOT NULL DEFAULT CURRENT_TIMESTAMP ON UPDATE CURRENT_TIMESTAMP,
	email         VARCHAR(254) NOT NULL,
	auth          VARCHAR(255) NOT NULL,
	next_external VARCHAR(96)      NULL,
	CONSTRAINT PRIMARY KEY (id),
	CONSTRAINT unique_email UNIQUE KEY (email)
);

CREATE TABLE aws_account (
	id       INTEGER      NOT NULL AUTO_INCREMENT,
	created  TIMESTAMP    NOT NULL DEFAULT CURRENT_TIMESTAMP,
	modified TIMESTAMP    NOT NULL DEFAULT CURRENT_TIMESTAMP ON UPDATE CURRENT_TIMESTAMP,
	user_id  INTEGER      NOT NULL,
	pretty   VARCHAR(255) NOT NULL,
	role_arn VARCHAR(255) NOT NULL,
	external VARCHAR(255) NOT NULL,
	CONSTRAINT PRIMARY KEY (id),
	CONSTRAINT foreign_user   FOREIGN KEY (user_id) REFERENCES user(id) ON DELETE CASCADE
);

CREATE TABLE aws_bill_repository (
	id                     INTEGER       NOT NULL AUTO_INCREMENT,
	created                TIMESTAMP     NOT NULL DEFAULT CURRENT_TIMESTAMP,
	modified               TIMESTAMP     NOT NULL DEFAULT CURRENT_TIMESTAMP ON UPDATE CURRENT_TIMESTAMP,
	aws_account_id         INTEGER       NOT NULL,
	bucket                 VARCHAR(63)   NOT NULL,
	prefix                 VARCHAR(1024) NOT NULL,
	last_imported_manifest DATETIME      NOT NULL DEFAULT "1970-01-01 00:00:00",
	next_update            DATETIME      NOT NULL DEFAULT "1970-01-01 00:00:00",
	CONSTRAINT PRIMARY KEY (id),
	CONSTRAINT foreign_aws_account    FOREIGN KEY (aws_account_id) REFERENCES aws_account(id) ON DELETE CASCADE
--	CONSTRAINT unique_per_account     UNIQUE  KEY (aws_account_id, bucket, prefix)
);

CREATE VIEW aws_bill_repository_due_update AS
	SELECT * FROM aws_bill_repository WHERE next_update <= NOW()
;

CREATE TABLE aws_product_pricing_update (
	id INTEGER NOT NULL AUTO_INCREMENT,
	product VARCHAR(255) NOT NULL,
	etag VARCHAR(255) NOT NULL,
	CONSTRAINT PRIMARY KEY (id),
	CONSTRAINT UNIQUE KEY (product)
);

CREATE TABLE aws_product_pricing_ec2 (
	sku VARCHAR(255) NOT NULL,
	etag VARCHAR(255) NOT NULL,
	region VARCHAR(255) NOT NULL,
	instance_type VARCHAR(255) NOT NULL,
	current_generation BOOLEAN NOT NULL,
	vcpu INTEGER NOT NULL,
	memory VARCHAR(255) NOT NULL,
	storage VARCHAR(255) NOT NULL,
	network_performance VARCHAR(255) NOT NULL,
	tenancy VARCHAR(255) NOT NULL,
	operating_system VARCHAR(255) NOT NULL,
	ecu VARCHAR(255) NOT NULL,
	CONSTRAINT PRIMARY KEY (etag, sku)
);
--   Copyright 2017 MSolution.IO
--
--   Licensed under the Apache License, Version 2.0 (the "License");
--   you may not use this file except in compliance with the License.
--   You may obtain a copy of the License at
--
--       http://www.apache.org/licenses/LICENSE-2.0
--
--   Unless required by applicable law or agreed to in writing, software
--   distributed under the License is distributed on an "AS IS" BASIS,
--   WITHOUT WARRANTIES OR CONDITIONS OF ANY KIND, either express or implied.
--   See the License for the specific language governing permissions and
--   limitations under the License.

CREATE TABLE aws_bill_update_job (
	id                     INTEGER      NOT NULL AUTO_INCREMENT,
	created                TIMESTAMP    NOT NULL DEFAULT CURRENT_TIMESTAMP,
	modified               TIMESTAMP    NOT NULL DEFAULT CURRENT_TIMESTAMP ON UPDATE CURRENT_TIMESTAMP,
	aws_bill_repository_id INTEGER      NOT NULL,
	expired                TIMESTAMP    NOT NULL DEFAULT ADDTIME(CURRENT_TIMESTAMP, '02:00:00'),
	completed              TIMESTAMP    NOT NULL DEFAULT 0,
	worker_id              VARCHAR(255) NOT NULL,
	error                  VARCHAR(255) NOT NULL,
	CONSTRAINT PRIMARY KEY (id),
	CONSTRAINT foreign_bill_repository FOREIGN KEY (aws_bill_repository_id) REFERENCES aws_bill_repository(id) ON DELETE CASCADE
);
--   Copyright 2017 MSolution.IO
--
--   Licensed under the Apache License, Version 2.0 (the "License");
--   you may not use this file except in compliance with the License.
--   You may obtain a copy of the License at
--
--       http://www.apache.org/licenses/LICENSE-2.0
--
--   Unless required by applicable law or agreed to in writing, software
--   distributed under the License is distributed on an "AS IS" BASIS,
--   WITHOUT WARRANTIES OR CONDITIONS OF ANY KIND, either express or implied.
--   See the License for the specific language governing permissions and
--   limitations under the License.

ALTER TABLE user ADD parent_user_id INTEGER NULL;
ALTER TABLE user ADD CONSTRAINT parent_user FOREIGN KEY (parent_user_id) REFERENCES user(id) ON DELETE CASCADE;
--   Copyright 2018 MSolution.IO
--
--   Licensed under the Apache License, Version 2.0 (the "License");
--   you may not use this file except in compliance with the License.
--   You may obtain a copy of the License at
--
--       http://www.apache.org/licenses/LICENSE-2.0
--
--   Unless required by applicable law or agreed to in writing, software
--   distributed under the License is distributed on an "AS IS" BASIS,
--   WITHOUT WARRANTIES OR CONDITIONS OF ANY KIND, either express or implied.
--   See the License for the specific language governing permissions and
--   limitations under the License.

ALTER TABLE aws_bill_repository ADD status VARCHAR(255) NULL;
--   Copyright 2018 MSolution.IO
--
--   Licensed under the Apache License, Version 2.0 (the "License");
--   you may not use this file except in compliance with the License.
--   You may obtain a copy of the License at
--
--       http://www.apache.org/licenses/LICENSE-2.0
--
--   Unless required by applicable law or agreed to in writing, software
--   distributed under the License is distributed on an "AS IS" BASIS,
--   WITHOUT WARRANTIES OR CONDITIONS OF ANY KIND, either express or implied.
--   See the License for the specific language governing permissions and
--   limitations under the License.

ALTER TABLE aws_bill_repository ADD error VARCHAR(255) NOT NULL DEFAULT "";
ALTER TABLE aws_bill_repository DROP COLUMN status;

--   Copyright 2017 MSolution.IO
--
--   Licensed under the Apache License, Version 2.0 (the "License");
--   you may not use this file except in compliance with the License.
--   You may obtain a copy of the License at
--
--       http://www.apache.org/licenses/LICENSE-2.0
--
--   Unless required by applicable law or agreed to in writing, software
--   distributed under the License is distributed on an "AS IS" BASIS,
--   WITHOUT WARRANTIES OR CONDITIONS OF ANY KIND, either express or implied.
--   See the License for the specific language governing permissions and
--   limitations under the License.

CREATE TABLE forgotten_password (
	id       INTEGER      NOT NULL AUTO_INCREMENT,
	created  TIMESTAMP    NOT NULL DEFAULT CURRENT_TIMESTAMP,
	user_id  INTEGER      NOT NULL,
	token    VARCHAR(255) NOT NULL,
	CONSTRAINT PRIMARY KEY (id),
	CONSTRAINT foreign_user   FOREIGN KEY (user_id) REFERENCES user(id) ON DELETE CASCADE
);

--   Copyright 2017 MSolution.IO
--
--   Licensed under the Apache License, Version 2.0 (the "License");
--   you may not use this file except in compliance with the License.
--   You may obtain a copy of the License at
--
--       http://www.apache.org/licenses/LICENSE-2.0
--
--   Unless required by applicable law or agreed to in writing, software
--   distributed under the License is distributed on an "AS IS" BASIS,
--   WITHOUT WARRANTIES OR CONDITIONS OF ANY KIND, either express or implied.
--   See the License for the specific language governing permissions and
--   limitations under the License.

CREATE TABLE aws_account_update_job (
	id                     INTEGER      NOT NULL AUTO_INCREMENT,
	created                TIMESTAMP    NOT NULL DEFAULT CURRENT_TIMESTAMP,
	aws_account_id         INTEGER      NOT NULL,
	completed              TIMESTAMP    NOT NULL DEFAULT 0,
	worker_id              VARCHAR(255) NOT NULL,
	jobError               VARCHAR(255) NOT NULL DEFAULT "",
	rdsError               VARCHAR(255) NOT NULL DEFAULT "",
	CONSTRAINT PRIMARY KEY (id),
	CONSTRAINT foreign_aws_account FOREIGN KEY (aws_account_id) REFERENCES aws_account(id) ON DELETE CASCADE
);

ALTER TABLE aws_account ADD next_update DATETIME NOT NULL DEFAULT "1970-01-01 00:00:00";
ALTER TABLE aws_account ADD grace_update DATETIME NOT NULL DEFAULT "1970-01-01 00:00:00";

CREATE VIEW aws_account_due_update AS
	SELECT * FROM aws_account WHERE next_update <= NOW() AND grace_update <= NOW()
;

--   Copyright 2018 MSolution.IO
--
--   Licensed under the Apache License, Version 2.0 (the "License");
--   you may not use this file except in compliance with the License.
--   You may obtain a copy of the License at
--
--       http://www.apache.org/licenses/LICENSE-2.0
--
--   Unless required by applicable law or agreed to in writing, software
--   distributed under the License is distributed on an "AS IS" BASIS,
--   WITHOUT WARRANTIES OR CONDITIONS OF ANY KIND, either express or implied.
--   See the License for the specific language governing permissions and
--   limitations under the License.

ALTER TABLE aws_account_update_job ADD ec2Error VARCHAR(255) NOT NULL DEFAULT "";

--   Copyright 2018 MSolution.IO
--
--   Licensed under the Apache License, Version 2.0 (the "License");
--   you may not use this file except in compliance with the License.
--   You may obtain a copy of the License at
--
--       http://www.apache.org/licenses/LICENSE-2.0
--
--   Unless required by applicable law or agreed to in writing, software
--   distributed under the License is distributed on an "AS IS" BASIS,
--   WITHOUT WARRANTIES OR CONDITIONS OF ANY KIND, either express or implied.
--   See the License for the specific language governing permissions and
--   limitations under the License.

ALTER TABLE aws_bill_repository ADD grace_update DATETIME NOT NULL DEFAULT "1970-01-01 00:00:00";

--   Copyright 2018 MSolution.IO
--
--   Licensed under the Apache License, Version 2.0 (the "License");
--   you may not use this file except in compliance with the License.
--   You may obtain a copy of the License at
--
--       http://www.apache.org/licenses/LICENSE-2.0
--
--   Unless required by applicable law or agreed to in writing, software
--   distributed under the License is distributed on an "AS IS" BASIS,
--   WITHOUT WARRANTIES OR CONDITIONS OF ANY KIND, either express or implied.
--   See the License for the specific language governing permissions and
--   limitations under the License.

ALTER TABLE user ADD aws_customer_identifier varchar(255) NOT NULL DEFAULT "";

--   Copyright 2018 MSolution.IO
--
--   Licensed under the Apache License, Version 2.0 (the "License");
--   you may not use this file except in compliance with the License.
--   You may obtain a copy of the License at
--
--       http://www.apache.org/licenses/LICENSE-2.0
--
--   Unless required by applicable law or agreed to in writing, software
--   distributed under the License is distributed on an "AS IS" BASIS,
--   WITHOUT WARRANTIES OR CONDITIONS OF ANY KIND, either express or implied.
--   See the License for the specific language governing permissions and
--   limitations under the License.

CREATE TABLE emailed_anomaly (
	id             INTEGER      NOT NULL AUTO_INCREMENT,
	aws_account_id INTEGER      NOT NULL,
	product        VARCHAR(255) NOT NULL,
	recipient      VARCHAR(255) NOT NULL,
	date           TIMESTAMP    NOT NULL DEFAULT CURRENT_TIMESTAMP,
	CONSTRAINT PRIMARY KEY (id),
	CONSTRAINT foreign_aws_account FOREIGN KEY (aws_account_id) REFERENCES aws_account(id) ON DELETE CASCADE
);
<<<<<<< HEAD
=======

>>>>>>> e02b07f6
--   Copyright 2018 MSolution.IO
--
--   Licensed under the Apache License, Version 2.0 (the "License");
--   you may not use this file except in compliance with the License.
--   You may obtain a copy of the License at
--
--       http://www.apache.org/licenses/LICENSE-2.0
--
--   Unless required by applicable law or agreed to in writing, software
--   distributed under the License is distributed on an "AS IS" BASIS,
--   WITHOUT WARRANTIES OR CONDITIONS OF ANY KIND, either express or implied.
--   See the License for the specific language governing permissions and
--   limitations under the License.

<<<<<<< HEAD
=======
ALTER TABLE aws_account ADD payer BOOL NOT NULL DEFAULT "1";

--   Copyright 2018 MSolution.IO
--
--   Licensed under the Apache License, Version 2.0 (the "License");
--   you may not use this file except in compliance with the License.
--   You may obtain a copy of the License at
--
--       http://www.apache.org/licenses/LICENSE-2.0
--
--   Unless required by applicable law or agreed to in writing, software
--   distributed under the License is distributed on an "AS IS" BASIS,
--   WITHOUT WARRANTIES OR CONDITIONS OF ANY KIND, either express or implied.
--   See the License for the specific language governing permissions and
--   limitations under the License.
>>>>>>> e02b07f6

CREATE TABLE shared_account (
  id                     INTEGER      NOT NULL AUTO_INCREMENT,
  account_id             INTEGER      NOT NULL,
<<<<<<< HEAD
  owner_id               INTEGER      NOT NULL,
  user_id                INTEGER      NOT NULL,
  user_permission        TINYINT(2)   NOT NULL DEFAULT 0,
  account_status         TINYINT(1)   NOT NULL DEFAULT 0,
  CONSTRAINT PRIMARY KEY (id),
  CONSTRAINT foreign_aws_account FOREIGN KEY (account_id) REFERENCES aws_account(id) ON DELETE CASCADE,
  CONSTRAINT foreign_owner_id FOREIGN KEY (owner_id) REFERENCES user(id) ON DELETE CASCADE,
  CONSTRAINT foreign_user_id FOREIGN KEY (user_id) REFERENCES user(id) ON DELETE CASCADE
);
=======
  user_id                INTEGER      NOT NULL,
  user_permission        INTEGER   NOT NULL DEFAULT 0,
  account_status         BOOL   NOT NULL DEFAULT 0,
  CONSTRAINT PRIMARY KEY (id),
  CONSTRAINT foreign_aws_account FOREIGN KEY (account_id) REFERENCES aws_account(id) ON DELETE CASCADE,
  CONSTRAINT foreign_user_id FOREIGN KEY (user_id) REFERENCES user(id) ON DELETE CASCADE
);

--   Copyright 2018 MSolution.IO
--
--   Licensed under the Apache License, Version 2.0 (the "License");
--   you may not use this file except in compliance with the License.
--   You may obtain a copy of the License at
--
--       http://www.apache.org/licenses/LICENSE-2.0
--
--   Unless required by applicable law or agreed to in writing, software
--   distributed under the License is distributed on an "AS IS" BASIS,
--   WITHOUT WARRANTIES OR CONDITIONS OF ANY KIND, either express or implied.
--   See the License for the specific language governing permissions and
--   limitations under the License.

ALTER TABLE user ADD aws_customer_entitlement bool NOT NULL DEFAULT 1;
>>>>>>> e02b07f6
<|MERGE_RESOLUTION|>--- conflicted
+++ resolved
@@ -277,26 +277,20 @@
 	CONSTRAINT PRIMARY KEY (id),
 	CONSTRAINT foreign_aws_account FOREIGN KEY (aws_account_id) REFERENCES aws_account(id) ON DELETE CASCADE
 );
-<<<<<<< HEAD
-=======
-
->>>>>>> e02b07f6
---   Copyright 2018 MSolution.IO
---
---   Licensed under the Apache License, Version 2.0 (the "License");
---   you may not use this file except in compliance with the License.
---   You may obtain a copy of the License at
---
---       http://www.apache.org/licenses/LICENSE-2.0
---
---   Unless required by applicable law or agreed to in writing, software
---   distributed under the License is distributed on an "AS IS" BASIS,
---   WITHOUT WARRANTIES OR CONDITIONS OF ANY KIND, either express or implied.
---   See the License for the specific language governing permissions and
---   limitations under the License.
-
-<<<<<<< HEAD
-=======
+--   Copyright 2018 MSolution.IO
+--
+--   Licensed under the Apache License, Version 2.0 (the "License");
+--   you may not use this file except in compliance with the License.
+--   You may obtain a copy of the License at
+--
+--       http://www.apache.org/licenses/LICENSE-2.0
+--
+--   Unless required by applicable law or agreed to in writing, software
+--   distributed under the License is distributed on an "AS IS" BASIS,
+--   WITHOUT WARRANTIES OR CONDITIONS OF ANY KIND, either express or implied.
+--   See the License for the specific language governing permissions and
+--   limitations under the License.
+
 ALTER TABLE aws_account ADD payer BOOL NOT NULL DEFAULT "1";
 
 --   Copyright 2018 MSolution.IO
@@ -312,25 +306,13 @@
 --   WITHOUT WARRANTIES OR CONDITIONS OF ANY KIND, either express or implied.
 --   See the License for the specific language governing permissions and
 --   limitations under the License.
->>>>>>> e02b07f6
 
 CREATE TABLE shared_account (
   id                     INTEGER      NOT NULL AUTO_INCREMENT,
   account_id             INTEGER      NOT NULL,
-<<<<<<< HEAD
-  owner_id               INTEGER      NOT NULL,
   user_id                INTEGER      NOT NULL,
-  user_permission        TINYINT(2)   NOT NULL DEFAULT 0,
-  account_status         TINYINT(1)   NOT NULL DEFAULT 0,
-  CONSTRAINT PRIMARY KEY (id),
-  CONSTRAINT foreign_aws_account FOREIGN KEY (account_id) REFERENCES aws_account(id) ON DELETE CASCADE,
-  CONSTRAINT foreign_owner_id FOREIGN KEY (owner_id) REFERENCES user(id) ON DELETE CASCADE,
-  CONSTRAINT foreign_user_id FOREIGN KEY (user_id) REFERENCES user(id) ON DELETE CASCADE
-);
-=======
-  user_id                INTEGER      NOT NULL,
-  user_permission        INTEGER   NOT NULL DEFAULT 0,
-  account_status         BOOL   NOT NULL DEFAULT 0,
+  user_permission        INTEGER  	  NOT NULL DEFAULT 0,
+  account_status         BOOL         NOT NULL DEFAULT 0,
   CONSTRAINT PRIMARY KEY (id),
   CONSTRAINT foreign_aws_account FOREIGN KEY (account_id) REFERENCES aws_account(id) ON DELETE CASCADE,
   CONSTRAINT foreign_user_id FOREIGN KEY (user_id) REFERENCES user(id) ON DELETE CASCADE
@@ -350,5 +332,4 @@
 --   See the License for the specific language governing permissions and
 --   limitations under the License.
 
-ALTER TABLE user ADD aws_customer_entitlement bool NOT NULL DEFAULT 1;
->>>>>>> e02b07f6
+ALTER TABLE user ADD aws_customer_entitlement bool NOT NULL DEFAULT 1;