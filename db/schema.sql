--   Copyright 2017 MSolution.IO
--
--   Licensed under the Apache License, Version 2.0 (the "License");
--   you may not use this file except in compliance with the License.
--   You may obtain a copy of the License at
--
--       http://www.apache.org/licenses/LICENSE-2.0
--
--   Unless required by applicable law or agreed to in writing, software
--   distributed under the License is distributed on an "AS IS" BASIS,
--   WITHOUT WARRANTIES OR CONDITIONS OF ANY KIND, either express or implied.
--   See the License for the specific language governing permissions and
--   limitations under the License.

CREATE TABLE user (
	id INTEGER NOT NULL AUTO_INCREMENT,
	created       TIMESTAMP    NOT NULL DEFAULT CURRENT_TIMESTAMP,
	modified      TIMESTAMP    NOT NULL DEFAULT CURRENT_TIMESTAMP ON UPDATE CURRENT_TIMESTAMP,
	email         VARCHAR(254) NOT NULL,
	auth          VARCHAR(255) NOT NULL,
	next_external VARCHAR(96)      NULL,
	CONSTRAINT PRIMARY KEY (id),
	CONSTRAINT unique_email UNIQUE KEY (email)
);

CREATE TABLE aws_account (
	id       INTEGER      NOT NULL AUTO_INCREMENT,
	created  TIMESTAMP    NOT NULL DEFAULT CURRENT_TIMESTAMP,
	modified TIMESTAMP    NOT NULL DEFAULT CURRENT_TIMESTAMP ON UPDATE CURRENT_TIMESTAMP,
	user_id  INTEGER      NOT NULL,
	pretty   VARCHAR(255) NOT NULL,
	role_arn VARCHAR(255) NOT NULL,
	external VARCHAR(255) NOT NULL,
	CONSTRAINT PRIMARY KEY (id),
	CONSTRAINT foreign_user   FOREIGN KEY (user_id) REFERENCES user(id) ON DELETE CASCADE
);

CREATE TABLE aws_bill_repository (
	id                     INTEGER       NOT NULL AUTO_INCREMENT,
	created                TIMESTAMP     NOT NULL DEFAULT CURRENT_TIMESTAMP,
	modified               TIMESTAMP     NOT NULL DEFAULT CURRENT_TIMESTAMP ON UPDATE CURRENT_TIMESTAMP,
	aws_account_id         INTEGER       NOT NULL,
	bucket                 VARCHAR(63)   NOT NULL,
	prefix                 VARCHAR(1024) NOT NULL,
	last_imported_manifest DATETIME      NOT NULL DEFAULT "1970-01-01 00:00:00",
	next_update            DATETIME      NOT NULL DEFAULT "1970-01-01 00:00:00",
	CONSTRAINT PRIMARY KEY (id),
	CONSTRAINT foreign_aws_account    FOREIGN KEY (aws_account_id) REFERENCES aws_account(id) ON DELETE CASCADE
--	CONSTRAINT unique_per_account     UNIQUE  KEY (aws_account_id, bucket, prefix)
);

CREATE VIEW aws_bill_repository_due_update AS
	SELECT * FROM aws_bill_repository WHERE next_update <= NOW()
;

CREATE TABLE aws_product_pricing_update (
	id INTEGER NOT NULL AUTO_INCREMENT,
	product VARCHAR(255) NOT NULL,
	etag VARCHAR(255) NOT NULL,
	CONSTRAINT PRIMARY KEY (id),
	CONSTRAINT UNIQUE KEY (product)
);

CREATE TABLE aws_product_pricing_ec2 (
	sku VARCHAR(255) NOT NULL,
	etag VARCHAR(255) NOT NULL,
	region VARCHAR(255) NOT NULL,
	instance_type VARCHAR(255) NOT NULL,
	current_generation BOOLEAN NOT NULL,
	vcpu INTEGER NOT NULL,
	memory VARCHAR(255) NOT NULL,
	storage VARCHAR(255) NOT NULL,
	network_performance VARCHAR(255) NOT NULL,
	tenancy VARCHAR(255) NOT NULL,
	operating_system VARCHAR(255) NOT NULL,
	ecu VARCHAR(255) NOT NULL,
	CONSTRAINT PRIMARY KEY (etag, sku)
);
--   Copyright 2017 MSolution.IO
--
--   Licensed under the Apache License, Version 2.0 (the "License");
--   you may not use this file except in compliance with the License.
--   You may obtain a copy of the License at
--
--       http://www.apache.org/licenses/LICENSE-2.0
--
--   Unless required by applicable law or agreed to in writing, software
--   distributed under the License is distributed on an "AS IS" BASIS,
--   WITHOUT WARRANTIES OR CONDITIONS OF ANY KIND, either express or implied.
--   See the License for the specific language governing permissions and
--   limitations under the License.

CREATE TABLE aws_bill_update_job (
	id                     INTEGER      NOT NULL AUTO_INCREMENT,
	created                TIMESTAMP    NOT NULL DEFAULT CURRENT_TIMESTAMP,
	modified               TIMESTAMP    NOT NULL DEFAULT CURRENT_TIMESTAMP ON UPDATE CURRENT_TIMESTAMP,
	aws_bill_repository_id INTEGER      NOT NULL,
	expired                TIMESTAMP    NOT NULL DEFAULT ADDTIME(CURRENT_TIMESTAMP, '02:00:00'),
	completed              TIMESTAMP    NOT NULL DEFAULT 0,
	worker_id              VARCHAR(255) NOT NULL,
	error                  VARCHAR(255) NOT NULL,
	CONSTRAINT PRIMARY KEY (id),
	CONSTRAINT foreign_bill_repository FOREIGN KEY (aws_bill_repository_id) REFERENCES aws_bill_repository(id) ON DELETE CASCADE
);
--   Copyright 2017 MSolution.IO
--
--   Licensed under the Apache License, Version 2.0 (the "License");
--   you may not use this file except in compliance with the License.
--   You may obtain a copy of the License at
--
--       http://www.apache.org/licenses/LICENSE-2.0
--
--   Unless required by applicable law or agreed to in writing, software
--   distributed under the License is distributed on an "AS IS" BASIS,
--   WITHOUT WARRANTIES OR CONDITIONS OF ANY KIND, either express or implied.
--   See the License for the specific language governing permissions and
--   limitations under the License.

ALTER TABLE user ADD parent_user_id INTEGER NULL;
ALTER TABLE user ADD CONSTRAINT parent_user FOREIGN KEY (parent_user_id) REFERENCES user(id) ON DELETE CASCADE;
--   Copyright 2018 MSolution.IO
--
--   Licensed under the Apache License, Version 2.0 (the "License");
--   you may not use this file except in compliance with the License.
--   You may obtain a copy of the License at
--
--       http://www.apache.org/licenses/LICENSE-2.0
--
--   Unless required by applicable law or agreed to in writing, software
--   distributed under the License is distributed on an "AS IS" BASIS,
--   WITHOUT WARRANTIES OR CONDITIONS OF ANY KIND, either express or implied.
--   See the License for the specific language governing permissions and
--   limitations under the License.

ALTER TABLE aws_bill_repository ADD status VARCHAR(255) NULL;
--   Copyright 2018 MSolution.IO
--
--   Licensed under the Apache License, Version 2.0 (the "License");
--   you may not use this file except in compliance with the License.
--   You may obtain a copy of the License at
--
--       http://www.apache.org/licenses/LICENSE-2.0
--
--   Unless required by applicable law or agreed to in writing, software
--   distributed under the License is distributed on an "AS IS" BASIS,
--   WITHOUT WARRANTIES OR CONDITIONS OF ANY KIND, either express or implied.
--   See the License for the specific language governing permissions and
--   limitations under the License.

ALTER TABLE aws_bill_repository ADD error VARCHAR(255) NOT NULL DEFAULT "";
ALTER TABLE aws_bill_repository DROP COLUMN status;

--   Copyright 2017 MSolution.IO
--
--   Licensed under the Apache License, Version 2.0 (the "License");
--   you may not use this file except in compliance with the License.
--   You may obtain a copy of the License at
--
--       http://www.apache.org/licenses/LICENSE-2.0
--
--   Unless required by applicable law or agreed to in writing, software
--   distributed under the License is distributed on an "AS IS" BASIS,
--   WITHOUT WARRANTIES OR CONDITIONS OF ANY KIND, either express or implied.
--   See the License for the specific language governing permissions and
--   limitations under the License.

CREATE TABLE forgotten_password (
	id       INTEGER      NOT NULL AUTO_INCREMENT,
	created  TIMESTAMP    NOT NULL DEFAULT CURRENT_TIMESTAMP,
	user_id  INTEGER      NOT NULL,
	token    VARCHAR(255) NOT NULL,
	CONSTRAINT PRIMARY KEY (id),
	CONSTRAINT foreign_user   FOREIGN KEY (user_id) REFERENCES user(id) ON DELETE CASCADE
);

--   Copyright 2017 MSolution.IO
--
--   Licensed under the Apache License, Version 2.0 (the "License");
--   you may not use this file except in compliance with the License.
--   You may obtain a copy of the License at
--
--       http://www.apache.org/licenses/LICENSE-2.0
--
--   Unless required by applicable law or agreed to in writing, software
--   distributed under the License is distributed on an "AS IS" BASIS,
--   WITHOUT WARRANTIES OR CONDITIONS OF ANY KIND, either express or implied.
--   See the License for the specific language governing permissions and
--   limitations under the License.

CREATE TABLE aws_account_update_job (
	id                     INTEGER      NOT NULL AUTO_INCREMENT,
	created                TIMESTAMP    NOT NULL DEFAULT CURRENT_TIMESTAMP,
	aws_account_id         INTEGER      NOT NULL,
	completed              TIMESTAMP    NOT NULL DEFAULT 0,
	worker_id              VARCHAR(255) NOT NULL,
	jobError               VARCHAR(255) NOT NULL DEFAULT "",
	rdsError               VARCHAR(255) NOT NULL DEFAULT "",
	CONSTRAINT PRIMARY KEY (id),
	CONSTRAINT foreign_aws_account FOREIGN KEY (aws_account_id) REFERENCES aws_account(id) ON DELETE CASCADE
);

ALTER TABLE aws_account ADD next_update DATETIME NOT NULL DEFAULT "1970-01-01 00:00:00";
ALTER TABLE aws_account ADD grace_update DATETIME NOT NULL DEFAULT "1970-01-01 00:00:00";

CREATE VIEW aws_account_due_update AS
	SELECT * FROM aws_account WHERE next_update <= NOW() AND grace_update <= NOW()
;

--   Copyright 2018 MSolution.IO
--
--   Licensed under the Apache License, Version 2.0 (the "License");
--   you may not use this file except in compliance with the License.
--   You may obtain a copy of the License at
--
--       http://www.apache.org/licenses/LICENSE-2.0
--
--   Unless required by applicable law or agreed to in writing, software
--   distributed under the License is distributed on an "AS IS" BASIS,
--   WITHOUT WARRANTIES OR CONDITIONS OF ANY KIND, either express or implied.
--   See the License for the specific language governing permissions and
--   limitations under the License.

ALTER TABLE aws_account_update_job ADD ec2Error VARCHAR(255) NOT NULL DEFAULT "";

--   Copyright 2018 MSolution.IO
--
--   Licensed under the Apache License, Version 2.0 (the "License");
--   you may not use this file except in compliance with the License.
--   You may obtain a copy of the License at
--
--       http://www.apache.org/licenses/LICENSE-2.0
--
--   Unless required by applicable law or agreed to in writing, software
--   distributed under the License is distributed on an "AS IS" BASIS,
--   WITHOUT WARRANTIES OR CONDITIONS OF ANY KIND, either express or implied.
--   See the License for the specific language governing permissions and
--   limitations under the License.

ALTER TABLE aws_bill_repository ADD grace_update DATETIME NOT NULL DEFAULT "1970-01-01 00:00:00";

--   Copyright 2018 MSolution.IO
--
--   Licensed under the Apache License, Version 2.0 (the "License");
--   you may not use this file except in compliance with the License.
--   You may obtain a copy of the License at
--
--       http://www.apache.org/licenses/LICENSE-2.0
--
--   Unless required by applicable law or agreed to in writing, software
--   distributed under the License is distributed on an "AS IS" BASIS,
--   WITHOUT WARRANTIES OR CONDITIONS OF ANY KIND, either express or implied.
--   See the License for the specific language governing permissions and
--   limitations under the License.

ALTER TABLE user ADD aws_customer_identifier varchar(255) NOT NULL DEFAULT "";

--   Copyright 2018 MSolution.IO
--
--   Licensed under the Apache License, Version 2.0 (the "License");
--   you may not use this file except in compliance with the License.
--   You may obtain a copy of the License at
--
--       http://www.apache.org/licenses/LICENSE-2.0
--
--   Unless required by applicable law or agreed to in writing, software
--   distributed under the License is distributed on an "AS IS" BASIS,
--   WITHOUT WARRANTIES OR CONDITIONS OF ANY KIND, either express or implied.
--   See the License for the specific language governing permissions and
--   limitations under the License.

CREATE TABLE emailed_anomaly (
	id             INTEGER      NOT NULL AUTO_INCREMENT,
	aws_account_id INTEGER      NOT NULL,
	product        VARCHAR(255) NOT NULL,
	recipient      VARCHAR(255) NOT NULL,
	date           TIMESTAMP    NOT NULL DEFAULT CURRENT_TIMESTAMP,
	CONSTRAINT PRIMARY KEY (id),
	CONSTRAINT foreign_aws_account FOREIGN KEY (aws_account_id) REFERENCES aws_account(id) ON DELETE CASCADE
);

--   Copyright 2018 MSolution.IO
--
--   Licensed under the Apache License, Version 2.0 (the "License");
--   you may not use this file except in compliance with the License.
--   You may obtain a copy of the License at
--
--       http://www.apache.org/licenses/LICENSE-2.0
--
--   Unless required by applicable law or agreed to in writing, software
--   distributed under the License is distributed on an "AS IS" BASIS,
--   WITHOUT WARRANTIES OR CONDITIONS OF ANY KIND, either express or implied.
--   See the License for the specific language governing permissions and
--   limitations under the License.

ALTER TABLE aws_account ADD payer BOOL NOT NULL DEFAULT "1";

--   Copyright 2018 MSolution.IO
--
--   Licensed under the Apache License, Version 2.0 (the "License");
--   you may not use this file except in compliance with the License.
--   You may obtain a copy of the License at
--
--       http://www.apache.org/licenses/LICENSE-2.0
--
--   Unless required by applicable law or agreed to in writing, software
--   distributed under the License is distributed on an "AS IS" BASIS,
--   WITHOUT WARRANTIES OR CONDITIONS OF ANY KIND, either express or implied.
--   See the License for the specific language governing permissions and
--   limitations under the License.

CREATE TABLE shared_account (
<<<<<<< HEAD
  id                     INTEGER      NOT NULL AUTO_INCREMENT,
  account_id             INTEGER      NOT NULL,
  user_id                INTEGER      NOT NULL,
  user_permission        INTEGER      NOT NULL DEFAULT 0,
  sharing_accepted       BOOL         NOT NULL DEFAULT 0,
=======
  id                     INTEGER   NOT NULL AUTO_INCREMENT,
  account_id             INTEGER   NOT NULL,
  user_id                INTEGER   NOT NULL,
  user_permission        INTEGER   NOT NULL DEFAULT 0,
  sharing_accepted       BOOL      NOT NULL DEFAULT 0,
>>>>>>> 36468962
  CONSTRAINT PRIMARY KEY (id),
  CONSTRAINT foreign_aws_account FOREIGN KEY (account_id) REFERENCES aws_account(id) ON DELETE CASCADE,
  CONSTRAINT foreign_user_id FOREIGN KEY (user_id) REFERENCES user(id) ON DELETE CASCADE
);

--   Copyright 2018 MSolution.IO
--
--   Licensed under the Apache License, Version 2.0 (the "License");
--   you may not use this file except in compliance with the License.
--   You may obtain a copy of the License at
--
--       http://www.apache.org/licenses/LICENSE-2.0
--
--   Unless required by applicable law or agreed to in writing, software
--   distributed under the License is distributed on an "AS IS" BASIS,
--   WITHOUT WARRANTIES OR CONDITIONS OF ANY KIND, either express or implied.
--   See the License for the specific language governing permissions and
--   limitations under the License.

ALTER TABLE user ADD aws_customer_entitlement bool NOT NULL DEFAULT 1;<|MERGE_RESOLUTION|>--- conflicted
+++ resolved
@@ -309,19 +309,11 @@
 --   limitations under the License.
 
 CREATE TABLE shared_account (
-<<<<<<< HEAD
-  id                     INTEGER      NOT NULL AUTO_INCREMENT,
-  account_id             INTEGER      NOT NULL,
-  user_id                INTEGER      NOT NULL,
-  user_permission        INTEGER      NOT NULL DEFAULT 0,
-  sharing_accepted       BOOL         NOT NULL DEFAULT 0,
-=======
   id                     INTEGER   NOT NULL AUTO_INCREMENT,
   account_id             INTEGER   NOT NULL,
   user_id                INTEGER   NOT NULL,
   user_permission        INTEGER   NOT NULL DEFAULT 0,
   sharing_accepted       BOOL      NOT NULL DEFAULT 0,
->>>>>>> 36468962
   CONSTRAINT PRIMARY KEY (id),
   CONSTRAINT foreign_aws_account FOREIGN KEY (account_id) REFERENCES aws_account(id) ON DELETE CASCADE,
   CONSTRAINT foreign_user_id FOREIGN KEY (user_id) REFERENCES user(id) ON DELETE CASCADE
