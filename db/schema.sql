--   Copyright 2017 MSolution.IO
--
--   Licensed under the Apache License, Version 2.0 (the "License");
--   you may not use this file except in compliance with the License.
--   You may obtain a copy of the License at
--
--       http://www.apache.org/licenses/LICENSE-2.0
--
--   Unless required by applicable law or agreed to in writing, software
--   distributed under the License is distributed on an "AS IS" BASIS,
--   WITHOUT WARRANTIES OR CONDITIONS OF ANY KIND, either express or implied.
--   See the License for the specific language governing permissions and
--   limitations under the License.

CREATE TABLE user (
	id INTEGER NOT NULL AUTO_INCREMENT,
	created       TIMESTAMP    NOT NULL DEFAULT CURRENT_TIMESTAMP,
	modified      TIMESTAMP    NOT NULL DEFAULT CURRENT_TIMESTAMP ON UPDATE CURRENT_TIMESTAMP,
	email         VARCHAR(254) NOT NULL,
	auth          VARCHAR(255) NOT NULL,
	next_external VARCHAR(96)      NULL,
	CONSTRAINT PRIMARY KEY (id),
	CONSTRAINT unique_email UNIQUE KEY (email)
);

CREATE TABLE aws_account (
	id       INTEGER      NOT NULL AUTO_INCREMENT,
	created  TIMESTAMP    NOT NULL DEFAULT CURRENT_TIMESTAMP,
	modified TIMESTAMP    NOT NULL DEFAULT CURRENT_TIMESTAMP ON UPDATE CURRENT_TIMESTAMP,
	user_id  INTEGER      NOT NULL,
	pretty   VARCHAR(255) NOT NULL,
	role_arn VARCHAR(255) NOT NULL,
	external VARCHAR(255) NOT NULL,
	CONSTRAINT PRIMARY KEY (id),
	CONSTRAINT foreign_user   FOREIGN KEY (user_id) REFERENCES user(id) ON DELETE CASCADE
);

CREATE TABLE aws_bill_repository (
	id                     INTEGER       NOT NULL AUTO_INCREMENT,
	created                TIMESTAMP     NOT NULL DEFAULT CURRENT_TIMESTAMP,
	modified               TIMESTAMP     NOT NULL DEFAULT CURRENT_TIMESTAMP ON UPDATE CURRENT_TIMESTAMP,
	aws_account_id         INTEGER       NOT NULL,
	bucket                 VARCHAR(63)   NOT NULL,
	prefix                 VARCHAR(1024) NOT NULL,
	last_imported_manifest DATETIME      NOT NULL DEFAULT "1970-01-01 00:00:00",
	next_update            DATETIME      NOT NULL DEFAULT "1970-01-01 00:00:00",
	CONSTRAINT PRIMARY KEY (id),
	CONSTRAINT foreign_aws_account    FOREIGN KEY (aws_account_id) REFERENCES aws_account(id) ON DELETE CASCADE
--	CONSTRAINT unique_per_account     UNIQUE  KEY (aws_account_id, bucket, prefix)
);

CREATE VIEW aws_bill_repository_due_update AS
	SELECT * FROM aws_bill_repository WHERE next_update <= NOW()
;

CREATE TABLE aws_product_pricing_update (
	id INTEGER NOT NULL AUTO_INCREMENT,
	product VARCHAR(255) NOT NULL,
	etag VARCHAR(255) NOT NULL,
	CONSTRAINT PRIMARY KEY (id),
	CONSTRAINT UNIQUE KEY (product)
);

CREATE TABLE aws_product_pricing_ec2 (
	sku VARCHAR(255) NOT NULL,
	etag VARCHAR(255) NOT NULL,
	region VARCHAR(255) NOT NULL,
	instance_type VARCHAR(255) NOT NULL,
	current_generation BOOLEAN NOT NULL,
	vcpu INTEGER NOT NULL,
	memory VARCHAR(255) NOT NULL,
	storage VARCHAR(255) NOT NULL,
	network_performance VARCHAR(255) NOT NULL,
	tenancy VARCHAR(255) NOT NULL,
	operating_system VARCHAR(255) NOT NULL,
	ecu VARCHAR(255) NOT NULL,
	CONSTRAINT PRIMARY KEY (etag, sku)
);
--   Copyright 2017 MSolution.IO
--
--   Licensed under the Apache License, Version 2.0 (the "License");
--   you may not use this file except in compliance with the License.
--   You may obtain a copy of the License at
--
--       http://www.apache.org/licenses/LICENSE-2.0
--
--   Unless required by applicable law or agreed to in writing, software
--   distributed under the License is distributed on an "AS IS" BASIS,
--   WITHOUT WARRANTIES OR CONDITIONS OF ANY KIND, either express or implied.
--   See the License for the specific language governing permissions and
--   limitations under the License.

CREATE TABLE aws_bill_update_job (
	id                     INTEGER      NOT NULL AUTO_INCREMENT,
	created                TIMESTAMP    NOT NULL DEFAULT CURRENT_TIMESTAMP,
	modified               TIMESTAMP    NOT NULL DEFAULT CURRENT_TIMESTAMP ON UPDATE CURRENT_TIMESTAMP,
	aws_bill_repository_id INTEGER      NOT NULL,
	expired                TIMESTAMP    NOT NULL DEFAULT ADDTIME(CURRENT_TIMESTAMP, '02:00:00'),
	completed              TIMESTAMP    NOT NULL DEFAULT 0,
	worker_id              VARCHAR(255) NOT NULL,
	error                  VARCHAR(255) NOT NULL,
	CONSTRAINT PRIMARY KEY (id),
	CONSTRAINT foreign_bill_repository FOREIGN KEY (aws_bill_repository_id) REFERENCES aws_bill_repository(id) ON DELETE CASCADE
);
--   Copyright 2017 MSolution.IO
--
--   Licensed under the Apache License, Version 2.0 (the "License");
--   you may not use this file except in compliance with the License.
--   You may obtain a copy of the License at
--
--       http://www.apache.org/licenses/LICENSE-2.0
--
--   Unless required by applicable law or agreed to in writing, software
--   distributed under the License is distributed on an "AS IS" BASIS,
--   WITHOUT WARRANTIES OR CONDITIONS OF ANY KIND, either express or implied.
--   See the License for the specific language governing permissions and
--   limitations under the License.

ALTER TABLE user ADD parent_user_id INTEGER NULL;
ALTER TABLE user ADD CONSTRAINT parent_user FOREIGN KEY (parent_user_id) REFERENCES user(id) ON DELETE CASCADE;
--   Copyright 2018 MSolution.IO
--
--   Licensed under the Apache License, Version 2.0 (the "License");
--   you may not use this file except in compliance with the License.
--   You may obtain a copy of the License at
--
--       http://www.apache.org/licenses/LICENSE-2.0
--
--   Unless required by applicable law or agreed to in writing, software
--   distributed under the License is distributed on an "AS IS" BASIS,
--   WITHOUT WARRANTIES OR CONDITIONS OF ANY KIND, either express or implied.
--   See the License for the specific language governing permissions and
--   limitations under the License.

ALTER TABLE aws_bill_repository ADD status VARCHAR(255) NULL;
--   Copyright 2018 MSolution.IO
--
--   Licensed under the Apache License, Version 2.0 (the "License");
--   you may not use this file except in compliance with the License.
--   You may obtain a copy of the License at
--
--       http://www.apache.org/licenses/LICENSE-2.0
--
--   Unless required by applicable law or agreed to in writing, software
--   distributed under the License is distributed on an "AS IS" BASIS,
--   WITHOUT WARRANTIES OR CONDITIONS OF ANY KIND, either express or implied.
--   See the License for the specific language governing permissions and
--   limitations under the License.

ALTER TABLE aws_bill_repository ADD error VARCHAR(255) NOT NULL DEFAULT "";
ALTER TABLE aws_bill_repository DROP COLUMN status;

--   Copyright 2017 MSolution.IO
--
--   Licensed under the Apache License, Version 2.0 (the "License");
--   you may not use this file except in compliance with the License.
--   You may obtain a copy of the License at
--
--       http://www.apache.org/licenses/LICENSE-2.0
--
--   Unless required by applicable law or agreed to in writing, software
--   distributed under the License is distributed on an "AS IS" BASIS,
--   WITHOUT WARRANTIES OR CONDITIONS OF ANY KIND, either express or implied.
--   See the License for the specific language governing permissions and
--   limitations under the License.

CREATE TABLE forgotten_password (
	id       INTEGER      NOT NULL AUTO_INCREMENT,
	created  TIMESTAMP    NOT NULL DEFAULT CURRENT_TIMESTAMP,
	user_id  INTEGER      NOT NULL,
	token    VARCHAR(255) NOT NULL,
	CONSTRAINT PRIMARY KEY (id),
	CONSTRAINT foreign_user   FOREIGN KEY (user_id) REFERENCES user(id) ON DELETE CASCADE
);

<<<<<<< HEAD
=======
--   Copyright 2017 MSolution.IO
--
--   Licensed under the Apache License, Version 2.0 (the "License");
--   you may not use this file except in compliance with the License.
--   You may obtain a copy of the License at
--
--       http://www.apache.org/licenses/LICENSE-2.0
--
--   Unless required by applicable law or agreed to in writing, software
--   distributed under the License is distributed on an "AS IS" BASIS,
--   WITHOUT WARRANTIES OR CONDITIONS OF ANY KIND, either express or implied.
--   See the License for the specific language governing permissions and
--   limitations under the License.

CREATE TABLE aws_account_update_job (
	id                     INTEGER      NOT NULL AUTO_INCREMENT,
	created                TIMESTAMP    NOT NULL DEFAULT CURRENT_TIMESTAMP,
	aws_account_id 				 INTEGER      NOT NULL,
	completed              TIMESTAMP    NOT NULL DEFAULT 0,
	worker_id              VARCHAR(255) NOT NULL,
	jobError               VARCHAR(255) NOT NULL DEFAULT "",
	rdsError               VARCHAR(255) NOT NULL DEFAULT "",
	CONSTRAINT PRIMARY KEY (id),
	CONSTRAINT foreign_aws_account FOREIGN KEY (aws_account_id) REFERENCES aws_account(id) ON DELETE CASCADE
);

ALTER TABLE aws_account ADD next_update DATETIME NOT NULL DEFAULT "1970-01-01 00:00:00";
ALTER TABLE aws_account ADD grace_update DATETIME NOT NULL DEFAULT "1970-01-01 00:00:00";

CREATE VIEW aws_account_due_update AS
	SELECT * FROM aws_account WHERE next_update <= NOW() AND grace_update <= NOW()
;

>>>>>>> 9d0335db
--   Copyright 2018 MSolution.IO
--
--   Licensed under the Apache License, Version 2.0 (the "License");
--   you may not use this file except in compliance with the License.
--   You may obtain a copy of the License at
--
--       http://www.apache.org/licenses/LICENSE-2.0
--
--   Unless required by applicable law or agreed to in writing, software
--   distributed under the License is distributed on an "AS IS" BASIS,
--   WITHOUT WARRANTIES OR CONDITIONS OF ANY KIND, either express or implied.
--   See the License for the specific language governing permissions and
--   limitations under the License.

<<<<<<< HEAD
ALTER TABLE user ADD aws_customer_identifier varchar(255) NOT NULL;
=======
ALTER TABLE aws_account_update_job ADD ec2Error VARCHAR(255) NOT NULL DEFAULT "";
ALTER TABLE aws_bill_repository ADD grace_update DATETIME NOT NULL DEFAULT "1970-01-01 00:00:00";
>>>>>>> 9d0335db
<|MERGE_RESOLUTION|>--- conflicted
+++ resolved
@@ -173,8 +173,6 @@
 	CONSTRAINT foreign_user   FOREIGN KEY (user_id) REFERENCES user(id) ON DELETE CASCADE
 );
 
-<<<<<<< HEAD
-=======
 --   Copyright 2017 MSolution.IO
 --
 --   Licensed under the Apache License, Version 2.0 (the "License");
@@ -208,24 +206,50 @@
 	SELECT * FROM aws_account WHERE next_update <= NOW() AND grace_update <= NOW()
 ;
 
->>>>>>> 9d0335db
---   Copyright 2018 MSolution.IO
---
---   Licensed under the Apache License, Version 2.0 (the "License");
---   you may not use this file except in compliance with the License.
---   You may obtain a copy of the License at
---
---       http://www.apache.org/licenses/LICENSE-2.0
---
---   Unless required by applicable law or agreed to in writing, software
---   distributed under the License is distributed on an "AS IS" BASIS,
---   WITHOUT WARRANTIES OR CONDITIONS OF ANY KIND, either express or implied.
---   See the License for the specific language governing permissions and
---   limitations under the License.
-
-<<<<<<< HEAD
-ALTER TABLE user ADD aws_customer_identifier varchar(255) NOT NULL;
-=======
+--   Copyright 2018 MSolution.IO
+--
+--   Licensed under the Apache License, Version 2.0 (the "License");
+--   you may not use this file except in compliance with the License.
+--   You may obtain a copy of the License at
+--
+--       http://www.apache.org/licenses/LICENSE-2.0
+--
+--   Unless required by applicable law or agreed to in writing, software
+--   distributed under the License is distributed on an "AS IS" BASIS,
+--   WITHOUT WARRANTIES OR CONDITIONS OF ANY KIND, either express or implied.
+--   See the License for the specific language governing permissions and
+--   limitations under the License.
+
 ALTER TABLE aws_account_update_job ADD ec2Error VARCHAR(255) NOT NULL DEFAULT "";
+
+--   Copyright 2018 MSolution.IO
+--
+--   Licensed under the Apache License, Version 2.0 (the "License");
+--   you may not use this file except in compliance with the License.
+--   You may obtain a copy of the License at
+--
+--       http://www.apache.org/licenses/LICENSE-2.0
+--
+--   Unless required by applicable law or agreed to in writing, software
+--   distributed under the License is distributed on an "AS IS" BASIS,
+--   WITHOUT WARRANTIES OR CONDITIONS OF ANY KIND, either express or implied.
+--   See the License for the specific language governing permissions and
+--   limitations under the License.
+
 ALTER TABLE aws_bill_repository ADD grace_update DATETIME NOT NULL DEFAULT "1970-01-01 00:00:00";
->>>>>>> 9d0335db
+
+--   Copyright 2018 MSolution.IO
+--
+--   Licensed under the Apache License, Version 2.0 (the "License");
+--   you may not use this file except in compliance with the License.
+--   You may obtain a copy of the License at
+--
+--       http://www.apache.org/licenses/LICENSE-2.0
+--
+--   Unless required by applicable law or agreed to in writing, software
+--   distributed under the License is distributed on an "AS IS" BASIS,
+--   WITHOUT WARRANTIES OR CONDITIONS OF ANY KIND, either express or implied.
+--   See the License for the specific language governing permissions and
+--   limitations under the License.
+
+ALTER TABLE user ADD aws_customer_identifier varchar(255) NOT NULL;