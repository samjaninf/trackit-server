--   Copyright 2017 MSolution.IO
--
--   Licensed under the Apache License, Version 2.0 (the "License");
--   you may not use this file except in compliance with the License.
--   You may obtain a copy of the License at
--
--       http://www.apache.org/licenses/LICENSE-2.0
--
--   Unless required by applicable law or agreed to in writing, software
--   distributed under the License is distributed on an "AS IS" BASIS,
--   WITHOUT WARRANTIES OR CONDITIONS OF ANY KIND, either express or implied.
--   See the License for the specific language governing permissions and
--   limitations under the License.

CREATE TABLE user (
	id INTEGER NOT NULL AUTO_INCREMENT,
	created       TIMESTAMP    NOT NULL DEFAULT CURRENT_TIMESTAMP,
	modified      TIMESTAMP    NOT NULL DEFAULT CURRENT_TIMESTAMP ON UPDATE CURRENT_TIMESTAMP,
	email         VARCHAR(254) NOT NULL,
	auth          VARCHAR(255) NOT NULL,
	next_external VARCHAR(96)      NULL,
	CONSTRAINT PRIMARY KEY (id),
	CONSTRAINT unique_email UNIQUE KEY (email)
);

CREATE TABLE aws_account (
	id       INTEGER      NOT NULL AUTO_INCREMENT,
	created  TIMESTAMP    NOT NULL DEFAULT CURRENT_TIMESTAMP,
	modified TIMESTAMP    NOT NULL DEFAULT CURRENT_TIMESTAMP ON UPDATE CURRENT_TIMESTAMP,
	user_id  INTEGER      NOT NULL,
	pretty   VARCHAR(255) NOT NULL,
	role_arn VARCHAR(255) NOT NULL,
	external VARCHAR(255) NOT NULL,
	CONSTRAINT PRIMARY KEY (id),
	CONSTRAINT foreign_user   FOREIGN KEY (user_id) REFERENCES user(id) ON DELETE CASCADE
);

CREATE TABLE aws_bill_repository (
	id                     INTEGER       NOT NULL AUTO_INCREMENT,
	created                TIMESTAMP     NOT NULL DEFAULT CURRENT_TIMESTAMP,
	modified               TIMESTAMP     NOT NULL DEFAULT CURRENT_TIMESTAMP ON UPDATE CURRENT_TIMESTAMP,
	aws_account_id         INTEGER       NOT NULL,
	bucket                 VARCHAR(63)   NOT NULL,
	prefix                 VARCHAR(1024) NOT NULL,
	last_imported_manifest DATETIME      NOT NULL DEFAULT "1970-01-01 00:00:00",
	next_update            DATETIME      NOT NULL DEFAULT "1970-01-01 00:00:00",
	CONSTRAINT PRIMARY KEY (id),
	CONSTRAINT foreign_aws_account    FOREIGN KEY (aws_account_id) REFERENCES aws_account(id) ON DELETE CASCADE
--	CONSTRAINT unique_per_account     UNIQUE  KEY (aws_account_id, bucket, prefix)
);

CREATE VIEW aws_bill_repository_due_update AS
	SELECT * FROM aws_bill_repository WHERE next_update <= NOW()
;

CREATE TABLE aws_product_pricing_update (
	id INTEGER NOT NULL AUTO_INCREMENT,
	product VARCHAR(255) NOT NULL,
	etag VARCHAR(255) NOT NULL,
	CONSTRAINT PRIMARY KEY (id),
	CONSTRAINT UNIQUE KEY (product)
);

CREATE TABLE aws_product_pricing_ec2 (
	sku VARCHAR(255) NOT NULL,
	etag VARCHAR(255) NOT NULL,
	region VARCHAR(255) NOT NULL,
	instance_type VARCHAR(255) NOT NULL,
	current_generation BOOLEAN NOT NULL,
	vcpu INTEGER NOT NULL,
	memory VARCHAR(255) NOT NULL,
	storage VARCHAR(255) NOT NULL,
	network_performance VARCHAR(255) NOT NULL,
	tenancy VARCHAR(255) NOT NULL,
	operating_system VARCHAR(255) NOT NULL,
	ecu VARCHAR(255) NOT NULL,
	CONSTRAINT PRIMARY KEY (etag, sku)
);
--   Copyright 2017 MSolution.IO
--
--   Licensed under the Apache License, Version 2.0 (the "License");
--   you may not use this file except in compliance with the License.
--   You may obtain a copy of the License at
--
--       http://www.apache.org/licenses/LICENSE-2.0
--
--   Unless required by applicable law or agreed to in writing, software
--   distributed under the License is distributed on an "AS IS" BASIS,
--   WITHOUT WARRANTIES OR CONDITIONS OF ANY KIND, either express or implied.
--   See the License for the specific language governing permissions and
--   limitations under the License.

CREATE TABLE aws_bill_update_job (
	id                     INTEGER      NOT NULL AUTO_INCREMENT,
	created                TIMESTAMP    NOT NULL DEFAULT CURRENT_TIMESTAMP,
	modified               TIMESTAMP    NOT NULL DEFAULT CURRENT_TIMESTAMP ON UPDATE CURRENT_TIMESTAMP,
	aws_bill_repository_id INTEGER      NOT NULL,
	expired                TIMESTAMP    NOT NULL DEFAULT ADDTIME(CURRENT_TIMESTAMP, '02:00:00'),
	completed              TIMESTAMP    NOT NULL DEFAULT 0,
	worker_id              VARCHAR(255) NOT NULL,
	error                  VARCHAR(255) NOT NULL,
	CONSTRAINT PRIMARY KEY (id),
	CONSTRAINT foreign_bill_repository FOREIGN KEY (aws_bill_repository_id) REFERENCES aws_bill_repository(id) ON DELETE CASCADE
);
--   Copyright 2017 MSolution.IO
--
--   Licensed under the Apache License, Version 2.0 (the "License");
--   you may not use this file except in compliance with the License.
--   You may obtain a copy of the License at
--
--       http://www.apache.org/licenses/LICENSE-2.0
--
--   Unless required by applicable law or agreed to in writing, software
--   distributed under the License is distributed on an "AS IS" BASIS,
--   WITHOUT WARRANTIES OR CONDITIONS OF ANY KIND, either express or implied.
--   See the License for the specific language governing permissions and
--   limitations under the License.

ALTER TABLE user ADD parent_user_id INTEGER NULL;
ALTER TABLE user ADD CONSTRAINT parent_user FOREIGN KEY (parent_user_id) REFERENCES user(id) ON DELETE CASCADE;
--   Copyright 2018 MSolution.IO
--
--   Licensed under the Apache License, Version 2.0 (the "License");
--   you may not use this file except in compliance with the License.
--   You may obtain a copy of the License at
--
--       http://www.apache.org/licenses/LICENSE-2.0
--
--   Unless required by applicable law or agreed to in writing, software
--   distributed under the License is distributed on an "AS IS" BASIS,
--   WITHOUT WARRANTIES OR CONDITIONS OF ANY KIND, either express or implied.
--   See the License for the specific language governing permissions and
--   limitations under the License.

ALTER TABLE aws_bill_repository ADD status VARCHAR(255) NULL;
--   Copyright 2018 MSolution.IO
--
--   Licensed under the Apache License, Version 2.0 (the "License");
--   you may not use this file except in compliance with the License.
--   You may obtain a copy of the License at
--
--       http://www.apache.org/licenses/LICENSE-2.0
--
--   Unless required by applicable law or agreed to in writing, software
--   distributed under the License is distributed on an "AS IS" BASIS,
--   WITHOUT WARRANTIES OR CONDITIONS OF ANY KIND, either express or implied.
--   See the License for the specific language governing permissions and
--   limitations under the License.

ALTER TABLE aws_bill_repository ADD error VARCHAR(255) NOT NULL DEFAULT "";
ALTER TABLE aws_bill_repository DROP COLUMN status;

--   Copyright 2017 MSolution.IO
--
--   Licensed under the Apache License, Version 2.0 (the "License");
--   you may not use this file except in compliance with the License.
--   You may obtain a copy of the License at
--
--       http://www.apache.org/licenses/LICENSE-2.0
--
--   Unless required by applicable law or agreed to in writing, software
--   distributed under the License is distributed on an "AS IS" BASIS,
--   WITHOUT WARRANTIES OR CONDITIONS OF ANY KIND, either express or implied.
--   See the License for the specific language governing permissions and
--   limitations under the License.

CREATE TABLE forgotten_password (
	id       INTEGER      NOT NULL AUTO_INCREMENT,
	created  TIMESTAMP    NOT NULL DEFAULT CURRENT_TIMESTAMP,
	user_id  INTEGER      NOT NULL,
	token    VARCHAR(255) NOT NULL,
	CONSTRAINT PRIMARY KEY (id),
	CONSTRAINT foreign_user   FOREIGN KEY (user_id) REFERENCES user(id) ON DELETE CASCADE
);

--   Copyright 2017 MSolution.IO
--
--   Licensed under the Apache License, Version 2.0 (the "License");
--   you may not use this file except in compliance with the License.
--   You may obtain a copy of the License at
--
--       http://www.apache.org/licenses/LICENSE-2.0
--
--   Unless required by applicable law or agreed to in writing, software
--   distributed under the License is distributed on an "AS IS" BASIS,
--   WITHOUT WARRANTIES OR CONDITIONS OF ANY KIND, either express or implied.
--   See the License for the specific language governing permissions and
--   limitations under the License.

CREATE TABLE aws_account_update_job (
	id                     INTEGER      NOT NULL AUTO_INCREMENT,
	created                TIMESTAMP    NOT NULL DEFAULT CURRENT_TIMESTAMP,
	aws_account_id         INTEGER      NOT NULL,
	completed              TIMESTAMP    NOT NULL DEFAULT 0,
	worker_id              VARCHAR(255) NOT NULL,
	jobError               VARCHAR(255) NOT NULL DEFAULT "",
	rdsError               VARCHAR(255) NOT NULL DEFAULT "",
	CONSTRAINT PRIMARY KEY (id),
	CONSTRAINT foreign_aws_account FOREIGN KEY (aws_account_id) REFERENCES aws_account(id) ON DELETE CASCADE
);

ALTER TABLE aws_account ADD next_update DATETIME NOT NULL DEFAULT "1970-01-01 00:00:00";
ALTER TABLE aws_account ADD grace_update DATETIME NOT NULL DEFAULT "1970-01-01 00:00:00";

CREATE VIEW aws_account_due_update AS
	SELECT * FROM aws_account WHERE next_update <= NOW() AND grace_update <= NOW()
;

--   Copyright 2018 MSolution.IO
--
--   Licensed under the Apache License, Version 2.0 (the "License");
--   you may not use this file except in compliance with the License.
--   You may obtain a copy of the License at
--
--       http://www.apache.org/licenses/LICENSE-2.0
--
--   Unless required by applicable law or agreed to in writing, software
--   distributed under the License is distributed on an "AS IS" BASIS,
--   WITHOUT WARRANTIES OR CONDITIONS OF ANY KIND, either express or implied.
--   See the License for the specific language governing permissions and
--   limitations under the License.

ALTER TABLE aws_account_update_job ADD ec2Error VARCHAR(255) NOT NULL DEFAULT "";

--   Copyright 2018 MSolution.IO
--
--   Licensed under the Apache License, Version 2.0 (the "License");
--   you may not use this file except in compliance with the License.
--   You may obtain a copy of the License at
--
--       http://www.apache.org/licenses/LICENSE-2.0
--
--   Unless required by applicable law or agreed to in writing, software
--   distributed under the License is distributed on an "AS IS" BASIS,
--   WITHOUT WARRANTIES OR CONDITIONS OF ANY KIND, either express or implied.
--   See the License for the specific language governing permissions and
--   limitations under the License.

ALTER TABLE aws_bill_repository ADD grace_update DATETIME NOT NULL DEFAULT "1970-01-01 00:00:00";

--   Copyright 2018 MSolution.IO
--
--   Licensed under the Apache License, Version 2.0 (the "License");
--   you may not use this file except in compliance with the License.
--   You may obtain a copy of the License at
--
--       http://www.apache.org/licenses/LICENSE-2.0
--
--   Unless required by applicable law or agreed to in writing, software
--   distributed under the License is distributed on an "AS IS" BASIS,
--   WITHOUT WARRANTIES OR CONDITIONS OF ANY KIND, either express or implied.
--   See the License for the specific language governing permissions and
--   limitations under the License.

ALTER TABLE user ADD aws_customer_identifier varchar(255) NOT NULL DEFAULT "";

--   Copyright 2018 MSolution.IO
--
--   Licensed under the Apache License, Version 2.0 (the "License");
--   you may not use this file except in compliance with the License.
--   You may obtain a copy of the License at
--
--       http://www.apache.org/licenses/LICENSE-2.0
--
--   Unless required by applicable law or agreed to in writing, software
--   distributed under the License is distributed on an "AS IS" BASIS,
--   WITHOUT WARRANTIES OR CONDITIONS OF ANY KIND, either express or implied.
--   See the License for the specific language governing permissions and
--   limitations under the License.

CREATE TABLE emailed_anomaly (
	id             INTEGER      NOT NULL AUTO_INCREMENT,
	aws_account_id INTEGER      NOT NULL,
	product        VARCHAR(255) NOT NULL,
	recipient      VARCHAR(255) NOT NULL,
	date           TIMESTAMP    NOT NULL DEFAULT CURRENT_TIMESTAMP,
	CONSTRAINT PRIMARY KEY (id),
	CONSTRAINT foreign_aws_account FOREIGN KEY (aws_account_id) REFERENCES aws_account(id) ON DELETE CASCADE
);

--   Copyright 2018 MSolution.IO
--
--   Licensed under the Apache License, Version 2.0 (the "License");
--   you may not use this file except in compliance with the License.
--   You may obtain a copy of the License at
--
--       http://www.apache.org/licenses/LICENSE-2.0
--
--   Unless required by applicable law or agreed to in writing, software
--   distributed under the License is distributed on an "AS IS" BASIS,
--   WITHOUT WARRANTIES OR CONDITIONS OF ANY KIND, either express or implied.
--   See the License for the specific language governing permissions and
--   limitations under the License.

ALTER TABLE aws_account ADD payer BOOL NOT NULL DEFAULT "1";

--   Copyright 2018 MSolution.IO
--
--   Licensed under the Apache License, Version 2.0 (the "License");
--   you may not use this file except in compliance with the License.
--   You may obtain a copy of the License at
--
--       http://www.apache.org/licenses/LICENSE-2.0
--
--   Unless required by applicable law or agreed to in writing, software
--   distributed under the License is distributed on an "AS IS" BASIS,
--   WITHOUT WARRANTIES OR CONDITIONS OF ANY KIND, either express or implied.
--   See the License for the specific language governing permissions and
--   limitations under the License.

CREATE TABLE shared_account (
  id                     INTEGER   NOT NULL AUTO_INCREMENT,
  account_id             INTEGER   NOT NULL,
  user_id                INTEGER   NOT NULL,
  user_permission        INTEGER   NOT NULL DEFAULT 0,
  sharing_accepted       BOOL      NOT NULL DEFAULT 0,
  CONSTRAINT PRIMARY KEY (id),
  CONSTRAINT foreign_aws_account FOREIGN KEY (account_id) REFERENCES aws_account(id) ON DELETE CASCADE,
  CONSTRAINT foreign_user_id FOREIGN KEY (user_id) REFERENCES user(id) ON DELETE CASCADE
);

--   Copyright 2018 MSolution.IO
--
--   Licensed under the Apache License, Version 2.0 (the "License");
--   you may not use this file except in compliance with the License.
--   You may obtain a copy of the License at
--
--       http://www.apache.org/licenses/LICENSE-2.0
--
--   Unless required by applicable law or agreed to in writing, software
--   distributed under the License is distributed on an "AS IS" BASIS,
--   WITHOUT WARRANTIES OR CONDITIONS OF ANY KIND, either express or implied.
--   See the License for the specific language governing permissions and
--   limitations under the License.

ALTER TABLE user ADD aws_customer_entitlement bool NOT NULL DEFAULT 1;

--   Copyright 2018 MSolution.IO
--
--   Licensed under the Apache License, Version 2.0 (the "License");
--   you may not use this file except in compliance with the License.
--   You may obtain a copy of the License at
--
--       http://www.apache.org/licenses/LICENSE-2.0
--
--   Unless required by applicable law or agreed to in writing, software
--   distributed under the License is distributed on an "AS IS" BASIS,
--   WITHOUT WARRANTIES OR CONDITIONS OF ANY KIND, either express or implied.
--   See the License for the specific language governing permissions and
--   limitations under the License.

ALTER TABLE aws_account_update_job ADD historyError VARCHAR(255) NOT NULL DEFAULT "";

--   Copyright 2018 MSolution.IO
--
--   Licensed under the Apache License, Version 2.0 (the "License");
--   you may not use this file except in compliance with the License.
--   You may obtain a copy of the License at
--
--       http://www.apache.org/licenses/LICENSE-2.0
--
--   Unless required by applicable law or agreed to in writing, software
--   distributed under the License is distributed on an "AS IS" BASIS,
--   WITHOUT WARRANTIES OR CONDITIONS OF ANY KIND, either express or implied.
--   See the License for the specific language governing permissions and
--   limitations under the License.

CREATE TABLE aws_account_plugins_job (
	id                     INTEGER      NOT NULL AUTO_INCREMENT,
	created                TIMESTAMP    NOT NULL DEFAULT CURRENT_TIMESTAMP,
	aws_account_id         INTEGER      NOT NULL,
	completed              TIMESTAMP    NOT NULL DEFAULT 0,
	worker_id              VARCHAR(255) NOT NULL,
	jobError               VARCHAR(255) NOT NULL DEFAULT "",
	CONSTRAINT PRIMARY KEY (id),
	CONSTRAINT foreign_aws_account FOREIGN KEY (aws_account_id) REFERENCES aws_account(id) ON DELETE CASCADE
);

ALTER TABLE aws_account ADD next_update_plugins DATETIME NOT NULL DEFAULT "1970-01-01 00:00:00";
ALTER TABLE aws_account ADD grace_update_plugins DATETIME NOT NULL DEFAULT "1970-01-01 00:00:00";

--   Copyright 2018 MSolution.IO
--
--   Licensed under the Apache License, Version 2.0 (the "License");
--   you may not use this file except in compliance with the License.
--   You may obtain a copy of the License at
--
--       http://www.apache.org/licenses/LICENSE-2.0
--
--   Unless required by applicable law or agreed to in writing, software
--   distributed under the License is distributed on an "AS IS" BASIS,
--   WITHOUT WARRANTIES OR CONDITIONS OF ANY KIND, either express or implied.
--   See the License for the specific language governing permissions and
--   limitations under the License.

CREATE VIEW aws_account_plugins_due_update AS
	SELECT * FROM aws_account WHERE next_update_plugins <= NOW() AND grace_update_plugins <= NOW()
;

--   Copyright 2018 MSolution.IO
--
--   Licensed under the Apache License, Version 2.0 (the "License");
--   you may not use this file except in compliance with the License.
--   You may obtain a copy of the License at
--
--       http://www.apache.org/licenses/LICENSE-2.0
--
--   Unless required by applicable law or agreed to in writing, software
--   distributed under the License is distributed on an "AS IS" BASIS,
--   WITHOUT WARRANTIES OR CONDITIONS OF ANY KIND, either express or implied.
--   See the License for the specific language governing permissions and
--   limitations under the License.

CREATE OR REPLACE VIEW aws_bill_repository_due_update AS
	SELECT * FROM aws_bill_repository WHERE next_update <= NOW() AND grace_update <= NOW()
;

--   Copyright 2018 MSolution.IO
--
--   Licensed under the Apache License, Version 2.0 (the "License");
--   you may not use this file except in compliance with the License.
--   You may obtain a copy of the License at
--
--       http://www.apache.org/licenses/LICENSE-2.0
--
--   Unless required by applicable law or agreed to in writing, software
--   distributed under the License is distributed on an "AS IS" BASIS,
--   WITHOUT WARRANTIES OR CONDITIONS OF ANY KIND, either express or implied.
--   See the License for the specific language governing permissions and
--   limitations under the License.

ALTER TABLE aws_bill_update_job MODIFY COLUMN error VARCHAR(2000) NOT NULL;

--   Copyright 2018 MSolution.IO
--
--   Licensed under the Apache License, Version 2.0 (the "License");
--   you may not use this file except in compliance with the License.
--   You may obtain a copy of the License at
--
--       http://www.apache.org/licenses/LICENSE-2.0
--
--   Unless required by applicable law or agreed to in writing, software
--   distributed under the License is distributed on an "AS IS" BASIS,
--   WITHOUT WARRANTIES OR CONDITIONS OF ANY KIND, either express or implied.
--   See the License for the specific language governing permissions and
--   limitations under the License.

ALTER TABLE user ADD next_update_entitlement DATETIME NOT NULL DEFAULT "1970-01-01 00:00:00";

CREATE VIEW user_entitlement_due_update AS
	SELECT * FROM user WHERE next_update_entitlement <= NOW()
;

--   Copyright 2018 MSolution.IO
--
--   Licensed under the Apache License, Version 2.0 (the "License");
--   you may not use this file except in compliance with the License.
--   You may obtain a copy of the License at
--
--       http://www.apache.org/licenses/LICENSE-2.0
--
--   Unless required by applicable law or agreed to in writing, software
--   distributed under the License is distributed on an "AS IS" BASIS,
--   WITHOUT WARRANTIES OR CONDITIONS OF ANY KIND, either express or implied.
--   See the License for the specific language governing permissions and
--   limitations under the License.

CREATE OR REPLACE VIEW aws_bill_repository_due_update AS
	SELECT * FROM aws_bill_repository WHERE next_update <= NOW()
;

CREATE OR REPLACE VIEW aws_account_due_update AS
	SELECT * FROM aws_account WHERE next_update <= NOW()
;

CREATE OR REPLACE VIEW aws_account_plugins_due_update AS
	SELECT * FROM aws_account WHERE next_update_plugins <= NOW()
;

ALTER TABLE aws_bill_repository DROP COLUMN grace_update;
ALTER TABLE aws_account DROP COLUMN grace_update, DROP COLUMN grace_update_plugins;

--   Copyright 2018 MSolution.IO
--
--   Licensed under the Apache License, Version 2.0 (the "License");
--   you may not use this file except in compliance with the License.
--   You may obtain a copy of the License at
--
--       http://www.apache.org/licenses/LICENSE-2.0
--
--   Unless required by applicable law or agreed to in writing, software
--   distributed under the License is distributed on an "AS IS" BASIS,
--   WITHOUT WARRANTIES OR CONDITIONS OF ANY KIND, either express or implied.
--   See the License for the specific language governing permissions and
--   limitations under the License.

CREATE TABLE aws_account_reports_job (
	id                     INTEGER      NOT NULL AUTO_INCREMENT,
	created                TIMESTAMP    NOT NULL DEFAULT CURRENT_TIMESTAMP,
	aws_account_id         INTEGER      NOT NULL,
	completed              TIMESTAMP    NOT NULL DEFAULT 0,
	worker_id              VARCHAR(255) NOT NULL,
	jobError               VARCHAR(255) NOT NULL DEFAULT "",
	spreadsheetError       VARCHAR(255) NOT NULL DEFAULT "",
	costDiffError          VARCHAR(255) NOT NULL DEFAULT "",
	ec2UsageReportError    VARCHAR(255) NOT NULL DEFAULT "",
	rdsUsageReportError    VARCHAR(255) NOT NULL DEFAULT "",
	CONSTRAINT PRIMARY KEY (id),
	CONSTRAINT foreign_aws_account FOREIGN KEY (aws_account_id) REFERENCES aws_account(id) ON DELETE CASCADE
);

--   Copyright 2018 MSolution.IO
--
--   Licensed under the Apache License, Version 2.0 (the "License");
--   you may not use this file except in compliance with the License.
--   You may obtain a copy of the License at
--
--       http://www.apache.org/licenses/LICENSE-2.0
--
--   Unless required by applicable law or agreed to in writing, software
--   distributed under the License is distributed on an "AS IS" BASIS,
--   WITHOUT WARRANTIES OR CONDITIONS OF ANY KIND, either express or implied.
--   See the License for the specific language governing permissions and
--   limitations under the License.

<<<<<<< HEAD
=======
ALTER TABLE aws_account_update_job ADD esError VARCHAR(255) NOT NULL DEFAULT "";

--   Copyright 2018 MSolution.IO
--
--   Licensed under the Apache License, Version 2.0 (the "License");
--   you may not use this file except in compliance with the License.
--   You may obtain a copy of the License at
--
--       http://www.apache.org/licenses/LICENSE-2.0
--
--   Unless required by applicable law or agreed to in writing, software
--   distributed under the License is distributed on an "AS IS" BASIS,
--   WITHOUT WARRANTIES OR CONDITIONS OF ANY KIND, either express or implied.
--   See the License for the specific language governing permissions and
--   limitations under the License.

ALTER TABLE aws_account ADD (
  aws_identity VARCHAR(255) NOT NULL DEFAULT "",
  parent_id    INTEGER      NULL     DEFAULT NULL
);

CREATE OR REPLACE VIEW aws_account_due_update AS
	SELECT * FROM aws_account WHERE next_update <= NOW() AND role_arn != ""
;

CREATE OR REPLACE VIEW aws_account_plugins_due_update AS
	SELECT * FROM aws_account WHERE next_update_plugins <= NOW() AND role_arn != ""
;

--   Copyright 2018 MSolution.IO
--
--   Licensed under the Apache License, Version 2.0 (the "License");
--   you may not use this file except in compliance with the License.
--   You may obtain a copy of the License at
--
--       http://www.apache.org/licenses/LICENSE-2.0
--
--   Unless required by applicable law or agreed to in writing, software
--   distributed under the License is distributed on an "AS IS" BASIS,
--   WITHOUT WARRANTIES OR CONDITIONS OF ANY KIND, either express or implied.
--   See the License for the specific language governing permissions and
--   limitations under the License.

CREATE VIEW aws_account_status AS
  WITH jobs AS (
    SELECT
		  aws_bill_repository_id,
			created,
			completed,
      error,
      ROW_NUMBER() OVER (PARTITION BY aws_bill_repository_id ORDER BY id DESC) AS rn
  	FROM aws_bill_update_job
	)
	SELECT aws_bill_repository_id, created, completed, error FROM jobs WHERE rn = 1
;

--   Copyright 2018 MSolution.IO
--
--   Licensed under the Apache License, Version 2.0 (the "License");
--   you may not use this file except in compliance with the License.
--   You may obtain a copy of the License at
--
--       http://www.apache.org/licenses/LICENSE-2.0
--
--   Unless required by applicable law or agreed to in writing, software
--   distributed under the License is distributed on an "AS IS" BASIS,
--   WITHOUT WARRANTIES OR CONDITIONS OF ANY KIND, either express or implied.
--   See the License for the specific language governing permissions and
--   limitations under the License.

CREATE OR REPLACE VIEW aws_account_plugins_due_update AS
	SELECT * FROM aws_account WHERE next_update_plugins <= NOW()
;

--   Copyright 2018 MSolution.IO
--
--   Licensed under the Apache License, Version 2.0 (the "License");
--   you may not use this file except in compliance with the License.
--   You may obtain a copy of the License at
--
--       http://www.apache.org/licenses/LICENSE-2.0
--
--   Unless required by applicable law or agreed to in writing, software
--   distributed under the License is distributed on an "AS IS" BASIS,
--   WITHOUT WARRANTIES OR CONDITIONS OF ANY KIND, either express or implied.
--   See the License for the specific language governing permissions and
--   limitations under the License.

>>>>>>> a2d92055
ALTER TABLE aws_account ADD last_spreadsheet_report_generation DATETIME NOT NULL DEFAULT "1970-01-01 00:00:00";
ALTER TABLE aws_account_update_job ADD monthly_reports_generated bool NOT NULL DEFAULT 0;<|MERGE_RESOLUTION|>--- conflicted
+++ resolved
@@ -523,8 +523,6 @@
 --   See the License for the specific language governing permissions and
 --   limitations under the License.
 
-<<<<<<< HEAD
-=======
 ALTER TABLE aws_account_update_job ADD esError VARCHAR(255) NOT NULL DEFAULT "";
 
 --   Copyright 2018 MSolution.IO
@@ -613,6 +611,5 @@
 --   See the License for the specific language governing permissions and
 --   limitations under the License.
 
->>>>>>> a2d92055
 ALTER TABLE aws_account ADD last_spreadsheet_report_generation DATETIME NOT NULL DEFAULT "1970-01-01 00:00:00";
 ALTER TABLE aws_account_update_job ADD monthly_reports_generated bool NOT NULL DEFAULT 0;